# Copyright 2014 Swisscom, Sophia Engineering
#
# Licensed under the Apache License, Version 2.0 (the "License");
# you may not use this file except in compliance with the License.
# You may obtain a copy of the License at
#
# http://www.apache.org/licenses/LICENSE-2.0
#
# Unless required by applicable law or agreed to in writing, software
# distributed under the License is distributed on an "AS IS" BASIS,
# WITHOUT WARRANTIES OR CONDITIONS OF ANY KIND, either express or implied.
# See the License for the specific language governing permissions and
# limitations under the License.

from __future__ import unicode_literals

import datetime
import itertools
import re
import uuid
from time import sleep
from unittest import skip, skipUnless

from django import get_version
from django.core.exceptions import SuspiciousOperation, ObjectDoesNotExist, \
    ValidationError
from django.db import connection, IntegrityError, transaction
from django.db.models import Q, Count, Prefetch, Sum
from django.db.models.deletion import ProtectedError
from django.test import TestCase
from django.utils import six
from django.utils.timezone import utc

from versions.exceptions import DeletionOfNonCurrentVersionError
from versions.models import get_utc_now, ForeignKeyRequiresValueError, \
    Versionable
from versions_tests.models import (
    Award, B, C1, C2, C3, City, Classroom, Directory, Fan, Mascot, NonFan,
    Observer, Person, Player, Professor, Pupil,
    RabidFan, Student, Subject, Teacher, Team, Wine, WineDrinker,
    WineDrinkerHat, WizardFan
)


def get_relation_table(model_class, fieldname):
    field_object = model_class._meta.get_field(fieldname)
    direct = not field_object.auto_created or field_object.concrete

    if direct:
        field = field_object
    else:
        field = field_object.field
    return field.m2m_db_table()


def set_up_one_object_with_3_versions():
    b = B.objects.create(name='v1')

    sleep(0.001)
    t1 = get_utc_now()
    # 1ms sleeps are required, since sqlite has a 1ms precision in its
    # datetime stamps not inserting the sleep would make t1 point to the next
    # version's start date, which would be wrong
    sleep(0.001)

    b = b.clone()
    b.name = 'v2'
    b.save()

    sleep(0.001)
    t2 = get_utc_now()
    # 1ms sleeps are required, since sqlite has a 1ms precision in its
    # datetime stamps
    sleep(0.001)

    b = b.clone()
    b.name = 'v3'
    b.save()

    sleep(0.001)
    t3 = get_utc_now()

    return b, t1, t2, t3


def create_three_current_objects():
    b1 = B.objects.create(name='1')
    b2 = B.objects.create(name='2')
    b3 = B.objects.create(name='3')
    return b1, b2, b3


def remove_white_spaces(self, s):
    return re.sub(r'\s+', '', s)


def assertStringEqualIgnoreWhiteSpaces(self, expected, obtained):
    expected = self.remove_white_spaces(expected).lower()
    obtained = self.remove_white_spaces(obtained).lower()
    self.assertEqual(expected, obtained)


TestCase.remove_white_spaces = remove_white_spaces
TestCase.assertStringEqualIgnoreWhiteSpaces = \
    assertStringEqualIgnoreWhiteSpaces


class CreationTest(TestCase):
    def test_create_using_manager(self):
        b = B.objects.create(name='someB')
        self.assertTrue(isinstance(b, Versionable))
        self.assertEqual(b.version_start_date, b.version_birth_date)

        b_new = b.clone()
        self.assertTrue(isinstance(b_new, Versionable))
        self.assertEqual(b_new.version_start_date, b.version_end_date)

    def test_create_using_constructor(self):
        b = B(name='someB')
        b.save()
        self.assertTrue(isinstance(b, Versionable))
        self.assertEqual(b.version_start_date, b.version_birth_date)

        b_new = b.clone()
        self.assertTrue(isinstance(b_new, Versionable))
        self.assertEqual(b_new.version_start_date, b.version_end_date)

    def test_full_clean(self):
        """
        A full clean will fail if some field allows null but not blank, and
        no value is specified (version_end_date, for example).
        """
        b = B(name='someB')
        try:
            b.full_clean()
        except ValidationError:
            self.fail("Full clean did not succeed")


class DeletionTest(TestCase):
    def setUp(self):
        self.b, self.t1, self.t2, self.t3 = set_up_one_object_with_3_versions()

    def test_deleting(self):
        """
        When deleting an object in the database the object count should stay
        constant as we are doing a soft-delete.
        """
        self.assertEqual(3, B.objects.all().count())

        b = B.objects.current.first()
        b.delete()

        self.assertEqual(3, B.objects.all().count())

    def test_deleting_non_current_version(self):
        """
        Deleting a previous version of an object is not possible and an
        exception must be raised if such an action is attempted.
        """
        self.assertEqual(3, B.objects.all().count())

        current = B.objects.current.first()
        previous = B.objects.previous_version(current)

        self.assertRaises(DeletionOfNonCurrentVersionError, previous.delete)

    def test_delete_using_current_queryset(self):
        B.objects.current.all().delete()
        bs = list(B.objects.all())
        self.assertEqual(3, len(bs))
        for b in bs:
            self.assertIsNotNone(b.version_end_date)

    def test_delete_using_non_current_queryset(self):

        B.objects.create(name='Buzz')

        qs = B.objects.all().filter(version_end_date__isnull=True)
        self.assertEqual(2, len(qs))
        pks = [o.pk for o in qs]

        qs.delete()
        bs = list(B.objects.all().filter(pk__in=pks))
        self.assertEqual(2, len(bs))
        for b in bs:
            self.assertIsNotNone(b.version_end_date)

    def test_deleteing_non_current_version_with_queryset(self):
        qs = B.objects.all().filter(version_end_date__isnull=False)
        self.assertEqual(2, qs.count())
        pks = [o.pk for o in qs]

        B.objects.all().filter(pk__in=pks).delete()

        # None of the objects should have been deleted, because they are not
        # current.
        self.assertEqual(2, B.objects.all().filter(pk__in=pks).count())

    def test_delete_related_with_non_versionable(self):
        jackie = WineDrinker.objects.create(name='Jackie')
        red_sailor_hat = WineDrinkerHat.objects.create(shape='Sailor',
                                                       color='red',
                                                       wearer=jackie)
        jackie.delete()
        self.assertEqual(WineDrinkerHat.objects.count(), 0)
        self.assertEqual(WineDrinker.objects.current.count(), 0)


class DeletionHandlerTest(TestCase):
    """
    Tests that the ForeignKey on_delete parameters have the expected
    effects
    """

    def setUp(self):
        self.city = City.objects.create(name='c.v1')
        self.team = Team.objects.create(name='t.v1', city=self.city)
        self.default_team = Team.objects.create(name='default_team.v1')
        self.p1 = Player.objects.create(name='p1.v1', team=self.team)
        self.p2 = Player.objects.create(name='p2.v1', team=self.team)
        self.m1 = Mascot.objects.create(name='m1.v1', team=self.team)
        self.m2 = Mascot.objects.create(name='m2.v1', team=self.team)
        self.f1 = Fan.objects.create(name='f1.v1', team=self.team)
        self.f2 = Fan.objects.create(name='f2.v1', team=self.team)
        self.f3 = Fan.objects.create(name='f3.v1', team=self.team)
        self.rf1 = RabidFan.objects.create(name='rf1.v1', team=self.team)
        self.nf1 = NonFan.objects.create(name='nf1.v1', team=self.team)
        self.a1 = Award.objects.create(name='a1.v1')
        self.a1.players.add(self.p1, self.p2)

    def test_on_delete(self):
        t1 = get_utc_now()
        player_filter = {'pk__in': [self.p1.pk, self.p2.pk]}
        team_filter = {'pk__in': [self.team.pk]}
        mascot_filter = {'pk__in': [self.m1.pk, self.m2.pk]}
        fan_filter = {'pk__in': [self.f1.pk, self.f2.pk, self.f3.pk]}
        rabid_fan_filter = {'pk__in': [self.rf1.pk]}
        non_fan_filter = {'pk__in': [self.nf1.pk]}
        award_qs = Award.objects.current.filter(pk=self.a1.pk)[0]

        self.assertEqual(1, Team.objects.current.filter(**team_filter).count())
        self.assertEqual(2, Player.objects.current.filter(
            **player_filter).count())
        self.assertEqual(2, award_qs.players.count())
        self.assertEqual(2, Mascot.objects.current.filter(
            **mascot_filter).count())
        self.assertEqual(3, Fan.objects.current.filter(**fan_filter).count())
        self.assertEqual(1, RabidFan.objects.current.filter(
            **rabid_fan_filter).count())
        self.assertEqual(1, NonFan.objects.current.filter(
            **non_fan_filter).count())

        self.city.delete()

        # Cascading deletes are the default behaviour.
        self.assertEqual(0, Team.objects.current.filter(**team_filter).count())
        self.assertEqual(0, Player.objects.current.filter(
            **player_filter).count())
        self.assertEqual(0, Mascot.objects.current.filter(
            **mascot_filter).count())

        # Many-to-Many relationships are terminated.
        self.assertEqual(0, award_qs.players.count())
        # But a record of them still exists.
        self.assertEqual(2, Award.objects.as_of(t1).get(
            pk=self.a1.pk).players.count())

        # The fans picked another team (on_delete=SET(default_team))
        fans = Fan.objects.current.filter(**fan_filter).all()
        self.assertEqual(3, fans.count())
        fans_teams = {f.team for f in fans}
        self.assertEqual({self.default_team}, fans_teams)

        # The rabid fan doesn't go away if he loses his team, he's still rabid,
        # he just doesn't have a team anymore. (on_delete=SET_NULL)
        self.assertEqual(1, RabidFan.objects.current.filter(
            **rabid_fan_filter).count())
        rabid_fan = RabidFan.objects.current.filter(**rabid_fan_filter)[0]
        self.assertEqual(None, rabid_fan.team)
        self.assertEqual(self.team.identity,
                         RabidFan.objects.previous_version(rabid_fan).team_id)

        # The non-fan isn't affected (on_delete=DO_NOTHING)
        self.assertEqual(1, NonFan.objects.current.filter(
            **non_fan_filter).count())
        # This leaves a reference to the deleted team ... hey, that's what
        # DO_NOTHING means.
        self.assertEqual(self.team.pk,
                         NonFan.objects.current.filter(**non_fan_filter)[
                             0].team_id)

    def test_protected_delete(self):
        WizardFan.objects.create(name="Gandalf", team=self.team)
        # The wizard does his best to protect his team and it's city.
        # (on_delete=PROTECTED)
        with self.assertRaises(ProtectedError):
            self.city.delete()
        self.assertEqual(1,
                         Team.objects.current.filter(pk=self.team.pk).count())
        self.assertEqual(1,
                         City.objects.current.filter(pk=self.city.pk).count())

    def test_deleting_when_m2m_history(self):
        through = Award._meta.get_field('players').rel.through
        a1 = Award.objects.create(name="bravo")
        p1 = Player.objects.create(name="Jessie")
        a1.players = [p1]
        self.assertEqual(1, through.objects.filter(player_id=p1.pk).count())
        self.assertEqual(1, through.objects.current.filter(
            player_id=p1.pk).count())
        a1.players = []
        self.assertEqual(1, through.objects.filter(player_id=p1.pk).count())
        self.assertEqual(0, through.objects.current.filter(
            player_id=p1.pk).count())
        p1.delete()
        self.assertEqual(1, through.objects.filter(player_id=p1.pk).count())
        self.assertEqual(0, through.objects.current.filter(
            player_id=p1.pk).count())


class CurrentVersionTest(TestCase):
    def setUp(self):
        self.b, self.t1, self.t2, self.t3 = set_up_one_object_with_3_versions()

    def test_simple_case(self):
        should_be_v3 = B.objects.current.first()

        self.assertEqual('v3', should_be_v3.name)

    def test_after_adding_new_version(self):
        """
        Create a new version of an object and tests that it has become the
        'current' version
        """
        b = self.b.clone()
        b.name = 'v4'
        b.save()

        sleep(0.1)

        should_be_v4 = B.objects.current.first()
        self.assertEqual('v4', should_be_v4.name)

    def test_after_deleting_current_version(self):
        """
        Test that after deleting an object there is no 'current' version of
        this object available.
        """
        self.b.delete()

        self.assertIsNone(B.objects.current.first())

    def test_getting_current_version(self):
        """
        Test that we can get the current version of any object by calling
        the current_version() function
        """
        v2 = B.objects.as_of(self.t2).first()

        should_be_v3 = B.objects.current_version(v2)
        self.assertEqual('v3', should_be_v3.name)

    def test_getting_current_version_but_deleted(self):
        """
        Test that the current_version returns nothing when called with a
        deleted object
        :return:
        """
        current = B.objects.current.first()
        previous = B.objects.previous_version(current)
        current.delete()

        self.assertIsNone(B.objects.current_version(previous))
        self.assertIsNone(B.objects.current_version(current))


class VersionedQuerySetTest(TestCase):
    def test_queryset_without_using_as_of(self):
        b = B.objects.create(name='blabla')

        b.name = 'blibli'
        b.save()

        o = B.objects.first()

        self.assertEqual(b.name, o.name)

    def test_queryset_using_as_of(self):
        """
        Creates one object having 3 versions and then tests that the as_of
        method is returning the correct version when given the corresponding
        timestamp
        """
        b, t1, t2, t3 = set_up_one_object_with_3_versions()

        o = B.objects.as_of(t1).first()
        self.assertEqual('v1', o.name)

        o = B.objects.as_of(t2).first()
        self.assertEqual('v2', o.name)

    def test_queryset_using_delete(self):
        """
        Creates 3 objects with all current and then tests that the delete
        method makes the current versions a historical version (adding a
        version_end_date)
        """
        b1, b2, b3 = create_three_current_objects()
        self.assertEqual(True, b1.is_current)
        self.assertEqual(True, b2.is_current)
        self.assertEqual(True, b3.is_current)

        qs = B.objects.filter(name__in=['1', '2', '3']).all()
        qs.delete()

        b1 = B.objects.get(name='1')
        b2 = B.objects.get(name='2')
        b3 = B.objects.get(name='3')
        self.assertEqual(False, b1.is_current)
        self.assertEqual(False, b2.is_current)
        self.assertEqual(False, b3.is_current)


class VersionNavigationTest(TestCase):
    def setUp(self):
        self.b, self.t1, self.t2, self.t3 = set_up_one_object_with_3_versions()

    def test_getting_next_version(self):
        """
        Get the first version of an object and navigate to the next version
        until we reach the last version.
        """
        self.assertEqual(B.objects.all().count(), 3)

        v1 = B.objects.as_of(self.t1).first()
        self.assertEqual('v1', v1.name)

        should_be_v2 = B.objects.next_version(v1)
        self.assertEqual('v2', should_be_v2.name)
        v2 = should_be_v2

        should_be_v3 = B.objects.next_version(v2)
        self.assertEqual('v3', should_be_v3.name)
        v3 = should_be_v3

        should_still_be_v3 = B.objects.next_version(v3)
        self.assertEqual('v3', should_still_be_v3.name)

    def test_getting_previous_version(self):
        """
        Get the last version of an object and navigate to the previous version
        until we reach the first one.
        """
        v3 = B.objects.as_of(self.t3).first()
        self.assertEqual('v3', v3.name)

        should_be_v2 = B.objects.previous_version(v3)
        self.assertEqual('v2', should_be_v2.name)
        v2 = should_be_v2

        should_be_v1 = B.objects.previous_version(v2)
        self.assertEqual('v1', should_be_v1.name)
        v1 = should_be_v1

        should_still_be_v1 = B.objects.previous_version(v1)
        self.assertEqual('v1', should_still_be_v1.name)

    def test_getting_nonexistent_next_version(self):
        """
        Raise an error when trying to look up the next version of the last
        version of a deleted object.
        """
        v3 = B.objects.as_of(self.t3).first()
        v3.delete()

        self.assertRaises(ObjectDoesNotExist,
                          lambda: B.objects.next_version(v3))


class VersionNavigationAsOfTest(TestCase):
    def setUp(self):
        city1 = City.objects.create(name='city1')
        city2 = City.objects.create(name='city2')
        team1 = Team.objects.create(name='team1', city=city1)
        team2 = Team.objects.create(name='team2', city=city1)
        team3 = Team.objects.create(name='team3', city=city2)
        # At t1: city1 - (team1, team2) / city2 - (team3)
        self.t1 = get_utc_now()

        sleep(0.01)
        team2 = team2.clone()
        team2.city = city2
        team2.save()
        # At t2: city1 - (team1) / city2 - (team2, team3)
        self.t2 = get_utc_now()

        sleep(0.01)
        city1 = city1.clone()
        city1.name = 'city1.a'
        city1.save()
        # At t3: city1.a - (team1) / city2 - (team1, team2, team3)
        self.t3 = get_utc_now()

        sleep(0.01)
        team1 = team1.clone()
        team1.name = 'team1.a'
        team1.city = city2
        team1.save()
        # At t4: city1.a - () / city2 - (team1.a, team2, team3)
        self.t4 = get_utc_now()

        sleep(0.01)
        team1 = team1.clone()
        team1.city = city1
        team1.name = 'team1.b'
        team1.save()
        # At t5: city1.a - (team1.b) / city2 - (team2, team3)
        self.t5 = get_utc_now()

    def test_as_of_parameter(self):
        city1_t2 = City.objects.as_of(self.t2).get(name__startswith='city1')
        self.assertEqual(1, city1_t2.team_set.all().count())
        self.assertFalse(city1_t2.is_current)

        # as_of 'end' for current version means "current", not a certain point
        # in time
        city1_current = City.objects.next_version(city1_t2,
                                                  relations_as_of='end')
        self.assertTrue(city1_current.is_current)
        self.assertIsNone(city1_current._querytime.time)
        teams = city1_current.team_set.all()
        self.assertEqual(1, teams.count())
        self.assertEqual('team1.b', teams[0].name)

        # as_of 'end' for non-current version means at a certain point in time
        city1_previous = City.objects.previous_version(city1_current,
                                                       relations_as_of='end')
        self.assertIsNotNone(city1_previous._querytime.time)

        # as_of 'start': returns version at the very start of it's life.
        city1_latest_at_birth = City.objects.next_version(
            city1_t2, relations_as_of='start')
        self.assertTrue(city1_latest_at_birth.is_current)
        self.assertEqual(1, city1_latest_at_birth.team_set.count())
        self.assertIsNotNone(city1_latest_at_birth._querytime.time)
        self.assertEqual(city1_latest_at_birth._querytime.time,
                         city1_latest_at_birth.version_start_date)

        # as_of datetime: returns a version at a given point in time.
        city1_t4 = City.objects.next_version(city1_t2, relations_as_of=self.t4)
        self.assertTrue(city1_latest_at_birth.is_current)
        self.assertIsNotNone(city1_latest_at_birth._querytime.time)
        teams = city1_latest_at_birth.team_set.all()
        self.assertEqual(1, teams.count())
        self.assertEqual('team1', teams[0].name)

        # as_of None: returns object without time restriction for related
        # objects.
        # This means, that all other related object versions that have been
        # associated with this object are returned when queried, without
        # applying any time restriction.
        city1_v2 = City.objects.current_version(city1_t2, relations_as_of=None)
        self.assertFalse(city1_v2._querytime.active)
        teams = city1_v2.team_set.all()
        team_names = {team.name for team in teams}
        self.assertEqual(3, teams.count())
        self.assertSetEqual({'team1', 'team2', 'team1.b'}, team_names)

    def test_invalid_as_of_parameter(self):
        city = City.objects.current.get(name__startswith='city1')

        with self.assertRaises(TypeError):
            City.objects.previous_version(city, relations_as_of='endlich')

        # Using an as_of time before the object's validity period:
        with self.assertRaises(ValueError):
            City.objects.current_version(city, relations_as_of=self.t1)

        # Using an as_of time after the object's validity period:
        with self.assertRaises(ValueError):
            City.objects.previous_version(city, relations_as_of=self.t5)


class HistoricObjectsHandling(TestCase):
    t0 = datetime.datetime(1980, 1, 1, tzinfo=utc)
    t1 = datetime.datetime(1984, 4, 23, tzinfo=utc)
    t2 = datetime.datetime(1985, 4, 23, tzinfo=utc)
    in_between_t1_and_t2 = datetime.datetime(1984, 5, 30, tzinfo=utc)
    after_t2 = datetime.datetime(1990, 1, 18, tzinfo=utc)

    def test_create_using_manager(self):
        b = B.objects._create_at(self.t1, name='someB')
        self.assertEqual(self.t1, b.version_birth_date)
        self.assertEqual(self.t1, b.version_start_date)

        b_v2 = b._clone_at(self.t2)
        self.assertEqual(b_v2.version_start_date, b.version_end_date)

        # Query these objects
        b_v1 = B.objects.as_of(self.in_between_t1_and_t2).get(name='someB')
        self.assertFalse(b_v1.is_current)
        self.assertEqual(b_v1.version_birth_date, b_v1.version_start_date)

        b_v2 = B.objects.as_of(self.after_t2).get(name='someB')
        self.assertTrue(b_v2.is_current)
        self.assertNotEqual(b_v2.version_birth_date, b_v2.version_start_date)

    def test_create_using_constructor(self):
        b = B(name='someB').at(self.t1)
        b.save()
        self.assertEqual(self.t1, b.version_birth_date)
        self.assertEqual(self.t1, b.version_start_date)

        b_v2 = b._clone_at(self.t2)
        self.assertEqual(b_v2.version_start_date, b.version_end_date)

        # Query these objects
        b_v1 = B.objects.as_of(self.in_between_t1_and_t2).get(name='someB')
        self.assertFalse(b_v1.is_current)
        self.assertEqual(b_v1.version_birth_date, b_v1.version_start_date)

        b_v2 = B.objects.as_of(self.after_t2).get(name='someB')
        self.assertTrue(b_v2.is_current)
        self.assertNotEqual(b_v2.version_birth_date, b_v2.version_start_date)

    def test_wrong_temporal_moving_of_objects(self):
        """
        Test that the restriction about creating "past objects' are
        operational:
           - we cannot give something else than a timestamp to at()
           - we cannot move anywhere in time an object
        """
        b = B(name='someB')
        self.assertRaises(ValueError, lambda: b.at('bla'))
        b.at(self.t1)
        b.save()

        b_new = b._clone_at(self.t2)
        self.assertRaises(SuspiciousOperation, lambda: b.at(self.t2))
        self.assertRaises(SuspiciousOperation, lambda: b_new.at(self.t1))

    def test_cloning_before_birth_date(self):
        b = B.objects._create_at(self.t1, name='someB')
        self.assertRaises(ValueError, b._clone_at, *[self.t0])


class OneToManyTest(TestCase):
    def setUp(self):
        self.team = Team.objects.create(name='t.v1')
        self.p1 = Player.objects.create(name='p1.v1', team=self.team)
        self.p2 = Player.objects.create(name='p2.v1', team=self.team)

    def test_simple(self):
        """
        Test that we have 2 players in the team.
        """
        self.assertEqual(2, self.team.player_set.count())

    def test_creating_new_version_of_the_team(self):
        t1 = get_utc_now()
        sleep(0.1)

        team = self.team.clone()
        team.name = 't.v2'
        team.save()

        t2 = get_utc_now()

        self.assertEqual(2, Team.objects.all().count())

        team = Team.objects.current.first()
        # Either we can test the version_end_date...
        self.assertIsNone(team.version_end_date)
        # ...or the is_current property
        self.assertTrue(team.is_current)

        # We didn't change anything to the players so there must be 2 players
        # in the team at time t1...
        team_at_t1 = Team.objects.as_of(t1).first()
        # TODO: Remove the following (useless) line, once Django1.8 is working
        t1_player_queryset = team_at_t1.player_set.all()
        # TODO: [django18 compat] The SQL query in t1_player_queryset.query
        # shows that the Team pk value (team_at_t1.id) is used to look up the
        # players (instead of the identity property value
        # (team_at_t1.identity))
        self.assertEqual(2, team_at_t1.player_set.count())

        # ... and at time t2
        team_at_t2 = Team.objects.as_of(t2).first()
        self.assertEqual(2, team_at_t2.player_set.count())

    def test_finding_object_with_historic_foreign_key(self):
        t1 = get_utc_now()
        sleep(0.01)
        team = self.team.clone()
        team.name = 't.v2'
        team.save()
        t2 = get_utc_now()
        sleep(0.01)
        team = team.clone()
        team.name = 't.v3'
        team.save()
        team_at_t1 = Team.objects.as_of(t1).get(identity=team.identity)
        team_at_t2 = Team.objects.as_of(t2).get(identity=team.identity)
        team_current = Team.objects.current.get(identity=team.identity)

        # self.p1's foreign key to self.team is it's original value, which is
        # equal to team_at_t1's identity, but not (any longer) team_at_t1's id.

        # The following queries should all work to return the self.p1 Player:

        # Using a cross-relation lookup on a non-identity field (team__name):
        player_p1_lookup = Player.objects.as_of(t1).get(
            team__name=team_at_t1.name, name='p1.v1')
        self.assertEqual(self.p1, player_p1_lookup)

        # Explicitly specifying the identity field in the lookup:
        player_p1_explicit = Player.objects.as_of(t1).get(
            team__identity=team_at_t1.identity, name='p1.v1')
        self.assertEqual(self.p1, player_p1_explicit)

        # The following three all work because the foreign key actually refers
        # to the identity field of the foreign object (which equals the
        # identity of the current object).

        # Providing the current related object to filter on:
        player_p1_obj_current = Player.objects.as_of(t1).get(team=team_current,
                                                             name='p1.v1')
        self.assertEqual(self.p1, player_p1_obj_current)
        self.assertEqual(team_at_t1, player_p1_obj_current.team)

        # Providing the related object that existed at the as_of time:
        player_p1_obj_as_of = Player.objects.as_of(t1).get(team=team_at_t1,
                                                           name='p1.v1')
        self.assertEqual(self.p1, player_p1_obj_as_of)
        self.assertEqual(team_at_t1, player_p1_obj_as_of.team)

        # Providing the related object that is neither current, nor the one
        # that existed at the as_of time, but that has the same identity.
        player_p1_obj_other_version = Player.objects.as_of(t1).get(
            team=team_at_t2, name='p1.v1')
        self.assertEqual(self.p1, player_p1_obj_other_version)
        self.assertEqual(team_at_t1, player_p1_obj_other_version.team)

    def test_creating_new_version_of_the_player(self):
        t1 = get_utc_now()
        sleep(0.1)

        p1 = self.p1.clone()
        p1.name = 'p1.v2'
        p1.save()

        sleep(0.1)
        t2 = get_utc_now()

        self.assertEqual(3, Player.objects.all().count())

        # at t1 there is no player named 'p1.v2'
        team = Team.objects.as_of(t1).first()
        self.assertEqual(2, team.player_set.count())
        for player in team.player_set.all():
            self.assertNotEqual(u'p1.v2', six.u(str(player.name)))

        # at t2 there must be a 2 players and on of them is named 'p1.v2'
        team = Team.objects.as_of(t2).first()
        self.assertEqual(2, team.player_set.count())

        if six.PY2:
            matches = itertools.ifilter(lambda x: x.name == 'p1.v2',
                                        team.player_set.all())
        if six.PY3:
            matches = filter(lambda x: x.name == 'p1.v2',
                             team.player_set.all())
        self.assertEqual(1, len(list(matches)))

    def test_adding_one_more_player_to_the_team(self):
        t1 = get_utc_now()
        sleep(0.1)

        self.assertEqual(2, self.team.player_set.all().count())

        new_player = Player.objects.create(name='p3.v1', team=self.team)
        t2 = get_utc_now()

        # there should be 3 players now in the team
        self.assertEqual(3, self.team.player_set.all().count())

        # there should be 2 players in the team at time t1
        team_at_t1 = Team.objects.as_of(t1).first()
        self.assertEqual(2, team_at_t1.player_set.all().count())

        # there should be 3 players in the team at time t2
        team_at_t2 = Team.objects.as_of(t2).first()
        self.assertEqual(3, team_at_t2.player_set.all().count())

    def test_removing_and_then_adding_again_same_player(self):
        t1 = get_utc_now()
        sleep(0.1)

        p1 = self.p1.clone()
        p1.team = None
        p1.name = 'p1.v2'
        p1.save()

        t2 = get_utc_now()
        sleep(0.1)

        p1 = p1.clone()
        p1.team = self.team
        p1.name = 'p1.v3'
        p1.save()

        t3 = get_utc_now()

        # there should be 2 players in the team if we put ourselves back at
        # time t1
        team_at_t1 = Team.objects.as_of(t1).first()
        self.assertEqual(2, team_at_t1.player_set.all().count())

        # there should be 1 players in the team if we put ourselves back at
        # time t2
        team_at_t2 = Team.objects.as_of(t2).first()
        self.assertEqual(1, team_at_t2.player_set.all().count())
        p1_at_t2 = Player.objects.as_of(t2).get(name__startswith='p1')
        self.assertIsNone(p1_at_t2.team)

        # there should be 2 players in the team if we put ourselves back at
        # time t3
        team_at_t3 = Team.objects.as_of(t3).first()
        self.assertEqual(2, team_at_t3.player_set.all().count())

    def test_removing_and_then_adding_again_same_player_on_related_object(
            self):
        t1 = get_utc_now()
        sleep(0.1)

        self.team.player_set.remove(self.p1)

        # Remember: self.p1 was cloned while removing and is not current
        # anymore!!
        # This property has to be documented, since it's critical for
        # developers!
        # At this time, there is no mean to replace the contents of self.p1
        # within the remove method
        p1 = Player.objects.current.get(name__startswith='p1')
        self.assertNotEqual(p1, self.p1)
        p1.name = 'p1.v2'
        p1.save()
        self.p1 = p1

        t2 = get_utc_now()
        sleep(0.1)

        self.team.player_set.add(self.p1)

        # Same thing here! Don't rely on an added value!
        p1 = Player.objects.current.get(name__startswith='p1')
        p1.name = 'p1.v3'
        p1.save()

        t3 = get_utc_now()

        # there should be 2 players in the team if we put ourselves back at
        # time t1
        team_at_t1 = Team.objects.as_of(t1).first()
        self.assertEqual(2, team_at_t1.player_set.all().count())

        # there should be 1 players in the team if we put ourselves back at
        # time t2
        team_at_t2 = Team.objects.as_of(t2).first()
        self.assertEqual(1, team_at_t2.player_set.all().count())

        # there should be 2 players in the team if we put ourselves back at
        # time t3
        team_at_t3 = Team.objects.as_of(t3).first()
        self.assertEqual(2, team_at_t3.player_set.all().count())


class SelfOneToManyTest(TestCase):
    def setUp(self):
        """
        Setting up one parent folder having 2 sub-folders
        """
        parentdir_v1 = Directory.objects.create(name='parent.v1')

        subdir1_v1 = Directory.objects.create(name='subdir1.v1')
        subdir2_v1 = Directory.objects.create(name='subdir2.v1')

        parentdir_v1.directory_set.add(subdir1_v1)
        parentdir_v1.directory_set.add(subdir2_v1)

    def test_creating_new_version_of_parent_directory(self):
        t1 = get_utc_now()
        sleep(0.1)

        parentdir_v1 = Directory.objects.get(name__startswith='parent.v1')
        self.assertTrue(parentdir_v1.is_current)
        parentdir_v2 = parentdir_v1.clone()
        parentdir_v2.name = 'parent.v2'
        parentdir_v2.save()

        t2 = get_utc_now()

        # 1 parent dir, 2 subdirs, 2 new versions after linking then together
        # and 1 new version of the parent dir
        self.assertEqual(6, Directory.objects.all().count())

        self.assertTrue(parentdir_v2.is_current)

        # We didn't change anything to the subdirs so there must be 2 subdirs
        # in the parent at time t1...
        parentdir_at_t1 = Directory.objects.as_of(t1).get(
            name__startswith='parent')
        self.assertEqual(2, parentdir_at_t1.directory_set.count())

        # ... and at time t2
        parentdir_at_t2 = Directory.objects.as_of(t2).get(
            name__startswith='parent')
        self.assertEqual(2, parentdir_at_t2.directory_set.count())

    def test_creating_new_version_of_the_subdir(self):
        t1 = get_utc_now()

        subdir1_v1 = Directory.objects.current.get(name__startswith='subdir1')
        subdir1_v2 = subdir1_v1.clone()
        subdir1_v2.name = 'subdir1.v2'
        subdir1_v2.save()

        sleep(0.1)
        t2 = get_utc_now()

        # Count all Directory instance versions:
        # 3 initial versions + 2 subdirs added to parentdir (implies a
        # clone) + 1 subdir1 that was explicitely cloned = 6
        self.assertEqual(6, Directory.objects.all().count())

        # at t1 there is no directory named 'subdir1.v2'
        parentdir_at_t1 = Directory.objects.as_of(t1).get(
            name__startswith='parent')
        self.assertEqual(2, parentdir_at_t1.directory_set.count())

        for subdir in parentdir_at_t1.directory_set.all():
            self.assertNotEqual('subdir1.v2', subdir.name)

        # at t2 there must be 2 directories and ...
        parentdir_at_t2 = Directory.objects.as_of(t2).get(
            name__startswith='parent')
        self.assertEqual(2, parentdir_at_t2.directory_set.count())

        # ... and one of then is named 'subdir1.v2'
        if six.PY2:
            matches = itertools.ifilter(lambda x: x.name == 'subdir1.v2',
                                        parentdir_at_t2.directory_set.all())
        if six.PY3:
            matches = filter(lambda x: x.name == 'subdir1.v2',
                             parentdir_at_t2.directory_set.all())
        self.assertEqual(1, len(list(matches)))

    def test_adding_more_subdir(self):
        t1 = get_utc_now()
        sleep(0.1)

        current_parentdir = Directory.objects.current.get(
            name__startswith='parent')
        self.assertEqual(2, current_parentdir.directory_set.all().count())
        sleep(0.1)

        Directory.objects.create(name='subdir3.v1', parent=current_parentdir)
        t2 = get_utc_now()

        # There must be 3 subdirectories in the parent directory now. Since
        # current_parentdir has never had an as_of specified, it will reflect
        # the current state.
        self.assertEqual(3, current_parentdir.directory_set.all().count())

        # there should be 2 directories in the parent directory at time t1
        parentdir_at_t1 = Directory.objects.as_of(t1).filter(
            name='parent.v1').first()
        self.assertEqual(2, parentdir_at_t1.directory_set.all().count())

        # there should be 3 directories in the parent directory at time t2
        parentdir_at_t2 = Directory.objects.as_of(t2).filter(
            name='parent.v1').first()
        self.assertEqual(3, parentdir_at_t2.directory_set.all().count())

    def test_removing_and_then_adding_again_same_subdir(self):
        t1 = get_utc_now()
        sleep(0.1)

        subdir1_v1 = Directory.objects.current.get(name__startswith='subdir1')
        subdir1_v2 = subdir1_v1.clone()
        subdir1_v2.parent = None
        subdir1_v2.name = 'subdir1.v2'
        subdir1_v2.save()

        t2 = get_utc_now()
        sleep(0.1)

        current_parentdir = Directory.objects.current.get(
            name__startswith='parent')
        subdir1_v3 = subdir1_v2.clone()
        subdir1_v3.parent = current_parentdir
        subdir1_v3.name = 'subdir1.v3'
        subdir1_v3.save()

        t3 = get_utc_now()

        # there should be 2 directories in the parent directory at time t1
        parentdir_at_t1 = Directory.objects.as_of(t1).get(
            name__startswith='parent')
        self.assertEqual(2, parentdir_at_t1.directory_set.all().count())

        # there should be 1 directory in the parent directory at time t2
        parentdir_at_t2 = Directory.objects.as_of(t2).get(
            name__startswith='parent')
        self.assertEqual(1, parentdir_at_t2.directory_set.all().count())

        # there should be 2 directories in the parent directory at time t3
        parentdir_at_t3 = Directory.objects.as_of(t3).get(
            name__startswith='parent')
        self.assertEqual(2, parentdir_at_t3.directory_set.all().count())


class OneToManyFilteringTest(TestCase):
    def setUp(self):
        team = Team.objects.create(name='t.v1')
        p1 = Player.objects.create(name='p1.v1', team=team)
        p2 = Player.objects.create(name='p2.v1', team=team)

        self.t1 = get_utc_now()
        sleep(0.1)
        # State at t1
        # Players: [p1.v1, p2.v1]
        # Teams: [t.v1]
        # t.player_set = [p1, p2]

        team.player_set.remove(p2)

        p2 = Player.objects.current.get(name='p2.v1')
        p2.name = 'p2.v2'
        p2.save()

        self.t2 = get_utc_now()
        sleep(0.1)
        # State at t2
        # Players: [p1.v1, p2.v1, p2.v2]
        # Teams: [t.v1]
        # t.player_set = [p1]

        team.player_set.remove(p1)

        p1 = Player.objects.current.get(name='p1.v1')
        p1.name = 'p1.v2'
        p1.save()

        self.t3 = get_utc_now()
        sleep(0.1)
        # State at t3
        # Players: [p1.v1, p2.v1, p2.v2, p1.v2]
        # Teams: [t.v1]
        # t.player_set = []

        # Let's get those players back into the game!
        team.player_set.add(p1)
        team.player_set.add(p2)

        p1 = Player.objects.current.get(name__startswith='p1')
        p1.name = 'p1.v3'
        p1.save()

        p2 = Player.objects.current.get(name__startswith='p2')
        p2.name = 'p2.v3'
        p2.save()

        self.t4 = get_utc_now()
        sleep(0.1)
        # State at t4
        # Players: [p1.v1, p2.v1, p2.v2, p1.v2, p2.v3, p1.v3]
        # Teams: [t.v1]
        # t.player_set = [p1, p2]

        p1.delete()

        self.t5 = get_utc_now()
        # State at t4
        # Players: [p1.v1, p2.v1, p2.v2, p1.v2, p2.v3, p1.v3]
        # Teams: [t.v1]
        # t.player_set = [p2]

    def test_filtering_on_the_other_side_of_the_relation(self):
        self.assertEqual(1, Team.objects.all().count())
        self.assertEqual(1, Team.objects.as_of(self.t1).all().count())
        self.assertEqual(3, Player.objects.filter(
            name__startswith='p1').all().count())
        self.assertEqual(3, Player.objects.filter(
            name__startswith='p2').all().count())
        self.assertEqual(1, Player.objects.as_of(self.t1).filter(
            name='p1.v1').all().count())
        self.assertEqual(1, Player.objects.as_of(self.t1).filter(
            name='p2.v1').all().count())

        # at t1 there should be one team with two players
        team_p1 = Team.objects.as_of(self.t1).filter(
            player__name='p1.v1').first()
        self.assertIsNotNone(team_p1)
        team_p2 = Team.objects.as_of(self.t1).filter(
            player__name='p2.v1').first()
        self.assertIsNotNone(team_p2)

        # at t2 there should be one team with one single player called 'p1.v1'
        team_p1 = Team.objects.as_of(self.t2).filter(
            player__name='p1.v1').first()
        team_p2 = Team.objects.as_of(self.t2).filter(
            player__name='p2.v2').first()
        self.assertIsNotNone(team_p1)
        self.assertEqual(team_p1.name, 't.v1')
        self.assertEqual(1, team_p1.player_set.count())
        self.assertIsNone(team_p2)

        # at t3 there should be one team with no players
        team_p1 = Team.objects.as_of(self.t3).filter(
            player__name='p1.v2').first()
        team_p2 = Team.objects.as_of(self.t3).filter(
            player__name='p2.v2').first()
        self.assertIsNone(team_p1)
        self.assertIsNone(team_p2)

        # at t4 there should be one team with two players again!
        team_p1 = Team.objects.as_of(self.t4).filter(
            player__name='p1.v3').first()
        team_p2 = Team.objects.as_of(self.t4).filter(
            player__name='p2.v3').first()
        self.assertIsNotNone(team_p1)
        self.assertEqual(team_p1.name, 't.v1')
        self.assertIsNotNone(team_p2)
        self.assertEqual(team_p2.name, 't.v1')
        self.assertEqual(team_p1, team_p2)
        self.assertEqual(2, team_p1.player_set.count())

    def test_simple_filter_using_q_objects(self):
        """
        This tests explicitely the filtering of a versioned object using Q
        objects.
        However, since this is done implicetly with every call to 'as_of',
        this test is redundant but is kept for explicit test coverage
        """
        t1_players = list(
            Player.objects.as_of(self.t1).filter(Q(name__startswith='p1') | Q(
                name__startswith='p2')).values_list(
                'name',
                flat=True))
        self.assertEqual(2, len(t1_players))
        self.assertListEqual(sorted(t1_players), sorted(['p1.v1', 'p2.v1']))

    def test_filtering_for_deleted_player_at_t5(self):
        team_none = Team.objects.as_of(self.t5).filter(
            player__name__startswith='p1').first()
        self.assertIsNone(team_none)

    @skipUnless(connection.vendor == 'sqlite',
                'SQL is database specific, only sqlite is tested here.')
    def test_query_created_by_filtering_for_deleted_player_at_t5(self):
        team_none_queryset = Team.objects.as_of(self.t5).filter(
            player__name__startswith='p1')
        # Validating the current query prior to analyzing the generated SQL
        self.assertEqual([], list(team_none_queryset))
        team_none_query = str(team_none_queryset.query)

        team_table = Team._meta.db_table
        player_table = Player._meta.db_table
        t5_utc_w_tz = str(self.t5)
        t5_utc_wo_tz = t5_utc_w_tz[:-6]

        expected_query = """
            SELECT
                "{team_table}"."id",
                "{team_table}"."identity",
                "{team_table}"."version_start_date",
                "{team_table}"."version_end_date",
                "{team_table}"."version_birth_date",
                "{team_table}"."name",
                "{team_table}"."city_id"
            FROM "{team_table}"
            INNER JOIN
                "{player_table}" ON (
                    "{team_table}"."identity" = "{player_table}"."team_id"
                    AND ((
                        {player_table}.version_start_date <= {ts}
                        AND (
                            {player_table}.version_end_date > {ts}
                            OR {player_table}.version_end_date is NULL
                        )
                    ))
                )
            WHERE (
                "{player_table}"."name" LIKE p1% ESCAPE '\\\'
                AND (
                    "{team_table}"."version_end_date" > {ts_wo_tz}
                    OR "{team_table}"."version_end_date" IS NULL
                    )
                AND "{team_table}"."version_start_date" <= {ts_wo_tz}
            )
        """.format(ts=t5_utc_w_tz, ts_wo_tz=t5_utc_wo_tz,
                   team_table=team_table, player_table=player_table)
        self.assertStringEqualIgnoreWhiteSpaces(expected_query,
                                                team_none_query)


class MultiM2MTest(TestCase):
    """
    Testing multiple ManyToMany-relationships on a same class; the following
    story was chosen:

        Classroom <--> Student <--> Professor

    """
    t0 = t1 = t2 = t3 = t4 = None

    def setUp(self):
        # -------------- t0:
        mr_biggs = Professor.objects.create(
            name='Mr. Biggs',
            address='123 Mainstreet, Somewhere',
            phone_number='123')
        ms_piggy = Professor.objects.create(
            name='Ms. Piggy',
            address='82 Leicester Street, London',
            phone_number='987')

        gym = Classroom.objects.create(name='Sports room',
                                       building='The big one over there')
        phylo = Classroom.objects.create(name='Philosophy lectures',
                                         building='The old one')

        annika = Student.objects.create(name='Annika')
        annika.professors.add(mr_biggs)
        annika.professors.add(ms_piggy)
        annika.classrooms.add(phylo)
        annika.classrooms.add(gym)

        benny = Student.objects.create(name='Benny')
        benny.professors.add(mr_biggs)
        benny.classrooms.add(gym)

        sophie = Student.objects.create(name='Sophie')
        # Sophie doesn't study at that school yet, but is already subscribed

        self.t0 = get_utc_now()
        sleep(0.1)

        # -------------- t1:
        # Mr. Biggs moves to Berne
        mr_biggs = mr_biggs.clone()
        mr_biggs.address = 'Thunplatz, Bern'
        mr_biggs.save()

        # Mr. Evans gets hired
        mr_evans = Professor.objects.create(name='Mr. Evans',
                                            address='lives in a camper',
                                            phone_number='456')

        # A lab gets built
        lab = Classroom.objects.create(name='Physics and stuff',
                                       building='The old one')

        self.t1 = get_utc_now()
        sleep(0.1)

        # -------------- t2:
        # Mr. Evans starts to teach sophie in the lab
        mr_evans.students.add(sophie)
        lab.students.add(sophie)

        self.t2 = get_utc_now()
        sleep(0.1)

        # -------------- t3:
        # Annika is joining Sophie
        annika.professors.add(mr_evans)
        annika.classrooms.add(lab)

        self.t3 = get_utc_now()
        sleep(0.1)

        # -------------- t4:
        # Benny cuts that sh*t
        benny.professors.remove(mr_biggs)

        self.t4 = get_utc_now()

    def test_t0(self):
        professors = Professor.objects.as_of(self.t0).all()
        self.assertEqual(len(professors), 2)
        students = Student.objects.as_of(self.t0).all()
        self.assertEqual(len(students), 3)
        classrooms = Classroom.objects.as_of(self.t0).all()
        self.assertEqual(len(classrooms), 2)

        annika_t0 = Student.objects.as_of(self.t0).get(name='Annika')
        annikas_professors_t0 = annika_t0.professors.all()
        annikas_classrooms_t0 = annika_t0.classrooms.all()
        self.assertEqual(len(annikas_professors_t0), 2)
        self.assertEqual(len(annikas_classrooms_t0), 2)

        benny_t0 = Student.objects.as_of(self.t0).get(name='Benny')
        bennys_professors_t0 = benny_t0.professors.all()
        bennys_classrooms_t0 = benny_t0.classrooms.all()
        self.assertEqual(len(bennys_professors_t0), 1)
        self.assertEqual(len(bennys_classrooms_t0), 1)

        mr_biggs_t0 = bennys_professors_t0[0]
        self.assertEqual(mr_biggs_t0.name, 'Mr. Biggs')
        self.assertEqual(mr_biggs_t0.address, '123 Mainstreet, Somewhere')
        self.assertEqual(len(mr_biggs_t0.students.all()), 2)

        for student in mr_biggs_t0.students.all():
            self.assertIn(student.name, ['Annika', 'Benny'])

        gym_t0 = bennys_classrooms_t0[0]
        self.assertEqual(gym_t0.name, 'Sports room')
        self.assertEqual(len(gym_t0.students.all()), 2)
        for student in gym_t0.students.all():
            self.assertIn(student.name, ['Annika', 'Benny'])

        female_professors_t0 = Classroom.objects.as_of(self.t0).get(
            name__startswith='Philo'). \
            students.first(). \
            professors.filter(name__startswith='Ms')
        self.assertEqual(len(female_professors_t0), 1)
        self.assertEqual(female_professors_t0[0].name, 'Ms. Piggy')
        self.assertEqual(female_professors_t0[0].phone_number, '987')

    def test_t1(self):
        mr_evans_t1 = Professor.objects.as_of(self.t1).get(name='Mr. Evans')
        self.assertEqual(mr_evans_t1.name, 'Mr. Evans')
        self.assertEqual(mr_evans_t1.students.count(), 0)
        self.assertEqual(list(mr_evans_t1.students.all()), [])

        self.assertEqual(Classroom.objects.as_of(self.t1).get(
            name__startswith="Physics").students.count(),
                         0)

        self.assertEqual(Professor.objects.as_of(self.t1).get(
            name__contains='Biggs').address,
                         'Thunplatz, Bern')

    def test_t2(self):
        mr_evans_t2 = Professor.objects.as_of(self.t2).get(name='Mr. Evans')
        evans_students = mr_evans_t2.students.all()
        self.assertEqual(len(evans_students), 1)
        self.assertEqual(evans_students[0].name, 'Sophie')
        # Checking Sophie's rooms
        self.assertIn('Physics and stuff', list(
            evans_students[0].classrooms.values_list('name', flat=True)))
        self.assertEqual(evans_students[0].classrooms.count(), 1)

    def test_t3(self):
        # Find all professors who teach Annika
        annikas_professors_t3 = Professor.objects.as_of(self.t3).filter(
            students__name='Annika')
        self.assertEqual(annikas_professors_t3.count(), 3)
        self.assertIn('Mr. Evans', list(
            annikas_professors_t3.values_list('name', flat=True)))

    def test_number_of_queries_stay_constant(self):
        """
        We had a situation where the number of queries to get data from a m2m
        relations was proportional to the number of objects in the relations.
        For example if one object was related with 10 others it will require
        2 + 2x10 queries to get data.
        Obviously this is not something one would want and this problem is
        really difficult to find out as the behavior is correct. There is just
        too many queries generated to carry on the work and therefore the
        system's performance sinks.
        This test is here to make sure we don't go back accidentally to such a
        situation by making sure the number of queries stays the same.
        """
        annika = Student.objects.current.get(name='Annika')
        with self.assertNumQueries(1):
            annika.professors.all().first()

    def test_adding_multiple_related_objects(self):
        # In the setUp, Benny had a professor, and then no more.
        all_professors = list(Professor.objects.current.all())
        benny = Student.objects.current.get(name='Benny')
        benny.professors.add(*all_professors)
        benny.as_of = get_utc_now()
        # This was once failing because _add_items() was filtering out items
        # it didn't need to re-add, but it was not restricting the query to
        # find those objects with any as-of time.
        self.assertSetEqual(set(list(benny.professors.all())),
                            set(all_professors))

    def test_adding_multiple_related_objects_using_a_valid_timestamp(self):
        all_professors = list(Professor.objects.current.all())
        benny = Student.objects.current.get(name='Benny')
        benny.professors.add_at(self.t4, *all_professors)
        # Test the addition of objects in the past
        self.assertSetEqual(set(list(benny.professors.all())),
                            set(all_professors))

    @skip("To be implemented")
    def test_adding_multiple_related_objects_using_an_invalid_timestamp(self):
        # TODO: See test_adding_multiple_related_objects and make use of
        # add_at and a timestamp laying outside the
        # current object's lifetime

        # Create a new version beyond self.t4
        benny = Student.objects.current.get(name='Benny')
        benny = benny.clone()
        benny.name = "Benedict"
        benny.save()

        all_professors = list(Professor.objects.current.all())
        # Test the addition of objects in the past with a timestamp that
        # points before the current versions lifetime
        # TODO: Raise an error when adding objects outside the lifetime of an
        # object (even if it's a discouraged use case)
        self.assertRaises(ValueError,
                          lambda: benny.professors.add_at(
                              self.t4,
                              *all_professors))

    def test_querying_multiple_related_objects_on_added_object(self):
        # In the setUp, Benny had a professor, and then no more.
        all_professors = list(Professor.objects.current.all())
        benny = Student.objects.current.get(name='Benny')
        benny.professors.add(*all_professors)
        # This was once failing because benny's as_of time had been set by the
        # call to Student.objects.current,
        # and was being propagated to the query selecting the relations, which
        # were added after as_of was set.
        self.assertSetEqual(set(list(benny.professors.all())),
                            set(all_professors))

    def test_direct_assignment_of_relations(self):
        """
        Ensure that when relations that are directly set (e.g. not via add()
        or remove(), that their versioning information is kept.
        """
        benny = Student.objects.current.get(name='Benny')
        all_professors = list(Professor.objects.current.all())
        first_professor = all_professors[0]
        last_professor = all_professors[-1]
        some_professor_ids = [o.pk for o in all_professors][:2]
        self.assertNotEqual(first_professor.identity, last_professor.identity)
        self.assertTrue(1 < len(some_professor_ids) < len(all_professors))

        self.assertEqual(benny.professors.count(), 0)
        t0 = get_utc_now()
        benny.professors.add(first_professor)
        t1 = get_utc_now()

        benny.professors = all_professors
        t2 = get_utc_now()

        benny.professors = [last_professor]
        t3 = get_utc_now()

        # Also try assigning with a list of pks, instead of objects:
        benny.professors = some_professor_ids
        t4 = get_utc_now()

        # Benny ain't groovin' it.
        benny.professors = []
        t5 = get_utc_now()

        benny0 = Student.objects.as_of(t0).get(identity=benny.identity)
        benny1 = Student.objects.as_of(t1).get(identity=benny.identity)
        benny2 = Student.objects.as_of(t2).get(identity=benny.identity)
        benny3 = Student.objects.as_of(t3).get(identity=benny.identity)
        benny4 = Student.objects.as_of(t4).get(identity=benny.identity)
        benny5 = Student.objects.as_of(t5).get(identity=benny.identity)

        self.assertSetEqual(set(list(benny0.professors.all())), set())
        self.assertSetEqual(set(list(benny1.professors.all())),
                            set([first_professor]))
        self.assertSetEqual(set(list(benny2.professors.all())),
                            set(all_professors))
        self.assertSetEqual(set(list(benny3.professors.all())),
                            set([last_professor]))
        self.assertSetEqual(set([o.pk for o in benny4.professors.all()]),
                            set(some_professor_ids))
        self.assertSetEqual(set(list(benny5.professors.all())), set())

    def test_annotations_and_aggregations(self):

        # Annotations and aggreagations should work with .current objects as
        # well as historical .as_of() objects.
        self.assertEqual(4,
                         Professor.objects.current.annotate(
                             num_students=Count('students')).aggregate(
                             sum=Sum('num_students'))['sum']
                         )
        self.assertTupleEqual((1, 1),
                              (Professor.objects.current.annotate(
                                  num_students=Count('students')).get(
                                  name='Mr. Biggs').num_students,
                               Professor.objects.current.get(
                                   name='Mr. Biggs').students.count())
                              )

        self.assertTupleEqual((2, 2),
                              (Professor.objects.as_of(self.t1).annotate(
                                  num_students=Count('students')).get(
                                  name='Mr. Biggs').num_students,
                               Professor.objects.as_of(self.t1).get(
                                   name='Mr. Biggs').students.count())
                              )

        # Results should include records for which the annotation returns a 0
        # count, too.
        # This requires that the generated LEFT OUTER JOIN condition includes
        # a clause to restrict the records according to the desired as_of time.
        self.assertEqual(3, len(Student.objects.current.annotate(
            num_teachers=Count('professors')).all()))

    def test_constant_number_of_queries_when_cloning_m2m_related_object(self):
        """
        This test aims to verify whether the number of queries against the DB
        remains constant, even if the number of M2M relations has grown.
        This test was necessary in order to verify changes from PR #44
        """
        annika = Student.objects.current.get(name='Annika')
        # Annika, at this point, has:
        # - 3 professors
        # - 3 classrooms

        # There are 12 queries against the DB:
        # - 3 for writing the new version of the object itself
        #   o 1 attempt to update the earlier version
        #   o 1 insert of the earlier version
        #   o 1 update of the later version
        # - 5 for the professors relationship
        #   o 1 for selecting all concerned professor objects
        #   o 1 for selecting all concerned intermediate table entries
        #       (student_professor)
        #   o 1 for updating current intermediate entry versions
        #   o 1 for non-current rel-entries pointing the annika-object
        #     (there's 1 originating from the clone-operation on mr_biggs)
        #   o 1 for inserting new versions
        # - 4 for the classrooms M2M relationship
        #   o 1 for selecting all concerned classroom objects
        #   o 1 for selecting all concerned intermediate table entries
        #       (student_classroom)
        #   o 1 for updating current intermediate entry versions
        #   o 0 for non-current rel-entries pointing the annika-object
        #   o 1 for inserting new versions
        with self.assertNumQueries(12):
            annika.clone()

    def test_no_duplicate_m2m_entries_after_cloning_related_object(self):
        """
        This test ensures there are no duplicate entries added when cloning an
        object participating in a M2M relationship.
        It ensures the absence of duplicate entries on all modified levels:
        - at the object-model level
        - at any relationship level (intermediary tables)
        """
        annika = Student.objects.current.get(name='Annika')
        student_professors_mgr = annika.professors
        student_classrooms_mgr = annika.classrooms
        # Annika, at this point, has:
        # - 3 professors
        # - 3 classrooms

        # Check the PRE-CLONE state
        annika_pre_clone = annika
        # There's 1 Student instance (named Annika)
        self.assertEqual(1, Student.objects.filter(
            identity=annika.identity).count())
        # There are 4 links to 3 professors (Mr. Biggs has been cloned once
        # when setting up, thus 1 additional link)
        student_professor_links = list(
            student_professors_mgr.through.objects.filter(
                **{student_professors_mgr.source_field_name:
                    annika_pre_clone.id}))
        self.assertEqual(4, len(student_professor_links))
        # There are 3 links to classrooms
        student_classroom_links = list(
            student_classrooms_mgr.through.objects.filter(
                **{student_classrooms_mgr.source_field_name:
                    annika_pre_clone.id}))
        self.assertEqual(3, len(student_classroom_links))

        # Do the CLONE that also impacts the number of linking entries
        annika_post_clone = annika.clone()

        # Check the POST-CLONE state
        # There are 2 Student instances (named Annika)
        self.assertEqual(2, Student.objects.filter(
            identity=annika.identity).count())

        # There are 7 links to 3 professors
        # - 4 of them are pointing the previous annika-object (including the
        #     non-current link to Mr. Biggs)
        # - 3 of them are pointing the current annika-object (only current
        #     links were taken over)
        student_professor_links = list(
            student_professors_mgr.through.objects.filter(
                Q(**{student_professors_mgr.source_field_name:
                     annika_pre_clone.id}) |
                Q(**{student_professors_mgr.source_field_name:
                     annika_post_clone.id})))
        self.assertEqual(7, len(student_professor_links))
        self.assertEqual(4, student_professors_mgr.through.objects.filter(
            Q(**{student_professors_mgr.source_field_name:
                 annika_pre_clone.id})).count())
        self.assertEqual(3, student_professors_mgr.through.objects.filter(
            Q(**{student_professors_mgr.source_field_name:
                 annika_post_clone.id})).count())

        # There are 6 links to 3 professors
        # - 3 of them are pointing the previous annika-object
        # - 3 of them are pointing the current annika-object
        student_classroom_links = list(
            student_classrooms_mgr.through.objects.filter(
                Q(**{student_classrooms_mgr.source_field_name:
                     annika_pre_clone.id}) |
                Q(**{student_classrooms_mgr.source_field_name:
                     annika_post_clone.id})))
        self.assertEqual(6, len(student_classroom_links))
        self.assertEqual(3, student_classrooms_mgr.through.objects.filter(
            Q(**{student_classrooms_mgr.source_field_name:
                 annika_pre_clone.id})).count())
        self.assertEqual(3, student_classrooms_mgr.through.objects.filter(
            Q(**{student_classrooms_mgr.source_field_name:
                 annika_post_clone.id})).count())


class MultiM2MToSameTest(TestCase):
    """
    This test case shall test the correct functionality of the following
    relationship:

        Teacher <--> Pupil <--> Teacher
    """
    t0 = t1 = t2 = t3 = None

    def setUp(self):
        billy = Pupil.objects.create(name='Billy', phone_number='123')
        erika = Pupil.objects.create(name='Erika', phone_number='456')

        ms_sue = Teacher.objects.create(name='Ms. Sue', domain='English')
        ms_klishina = Teacher.objects.create(name='Ms. Klishina',
                                             domain='Russian')

        mr_kazmirek = Teacher.objects.create(name='Mr. Kazmirek',
                                             domain='Math')
        ms_mayer = Teacher.objects.create(name='Ms. Mayer', domain='Chemistry')

        self.t0 = get_utc_now()
        sleep(0.1)

        billy.language_teachers.add(ms_sue)
        erika.science_teachers.add(mr_kazmirek, ms_mayer)

        self.t1 = get_utc_now()
        sleep(0.1)

        billy.language_teachers.add(ms_klishina)
        billy.language_teachers.remove(ms_sue)

        self.t2 = get_utc_now()
        sleep(0.1)

        erika.science_teachers.remove(ms_mayer)

        self.t3 = get_utc_now()

    def test_filtering_on_the_other_side_of_relation(self):
        language_pupils_count = Pupil.objects.as_of(self.t0).filter(
            language_teachers__name='Ms. Sue').count()
        self.assertEqual(0, language_pupils_count)

        language_pupils_count = Pupil.objects.as_of(self.t1).filter(
            language_teachers__name='Ms. Sue').count()
        self.assertEqual(1, language_pupils_count)

        language_pupils_count = Pupil.objects.as_of(self.t2).filter(
            language_teachers__name='Ms. Sue').count()
        self.assertEqual(0, language_pupils_count)

    def test_t0(self):
        """
        Just some cross-checking...
        """
        billy_t0 = Pupil.objects.as_of(self.t0).get(name='Billy')
        self.assertEqual(billy_t0.language_teachers.count(), 0)

    def test_t1(self):
        billy_t1 = Pupil.objects.as_of(self.t1).get(name='Billy')
        self.assertEqual(billy_t1.language_teachers.count(), 1)
        self.assertEqual(billy_t1.language_teachers.first().name, 'Ms. Sue')

        erika_t1 = Pupil.objects.as_of(self.t1).get(name='Erika')
        self.assertEqual(erika_t1.science_teachers.count(), 2)

    def test_t2(self):
        billy_t2 = Pupil.objects.as_of(self.t2).get(name='Billy')
        self.assertEqual(billy_t2.language_teachers.count(), 1)
        self.assertEqual(billy_t2.language_teachers.first().name,
                         'Ms. Klishina')

    def test_t3(self):
        erika_t3 = Pupil.objects.as_of(self.t3).get(name='Erika')
        self.assertEqual(erika_t3.science_teachers.count(), 1)
        self.assertEqual(erika_t3.science_teachers.first().name,
                         'Mr. Kazmirek')


class SelfReferencingManyToManyTest(TestCase):
    def setUp(self):
        maude = Person.objects.create(name='Maude')
        max = Person.objects.create(name='Max')
        mips = Person.objects.create(name='Mips')
        mips.parents.add(maude, max)

    def test_parent_relationship(self):
        mips = Person.objects.current.get(name='Mips')
        parents = mips.parents.all()
        self.assertSetEqual({'Maude', 'Max'}, set([p.name for p in parents]))

    def test_child_relationship(self):
        maude = Person.objects.current.get(name='Maude')
        max = Person.objects.current.get(name='Max')
        for person in [maude, max]:
            self.assertEqual('Mips', person.children.first().name)

    def test_relationship_spanning_query(self):
        mips_parents_qs = Person.objects.current.filter(children__name='Mips')
        self.assertSetEqual({'Max', 'Maude'},
                            {p.name for p in mips_parents_qs})


class ManyToManyFilteringTest(TestCase):
    def setUp(self):
        c1 = C1(name='c1.v1')
        c2 = C2(name='c2.v1')
        c3 = C3(name='c3.v1')

        c1.save()
        c2.save()
        c3.save()

        # Play on an object's instance
        c2 = c2.clone()
        c2.name = 'c2.v2'
        c2.save()

        self.t0 = get_utc_now()
        sleep(0.1)

        c2.c3s.add(c3)
        c1.c2s.add(c2)

        self.t1 = get_utc_now()
        # at t1:
        # c1.c2s = [c2]
        # c2.c3s = [c3]
        sleep(0.1)

        c3a = C3(name='c3a.v1')
        c3a.save()
        c2.c3s.add(c3a)

        sleep(0.1)
        self.t2 = get_utc_now()
        # at t2:
        # c1.c2s = [c2]
        # c2.c3s = [c3, c3a]

        c1 = c1.clone()
        c1.name = 'c1.v2'
        c1.save()

        c3a.delete()

        sleep(0.1)
        self.t3 = get_utc_now()
        # at t3:
        # c1.c2s = [c2]
        # c2.c3s = [c3]

    def test_filtering_one_jump(self):
        """
        Test filtering m2m relations with 2 models
        """
        should_be_c1 = C1.objects.filter(c2s__name__startswith='c2').first()
        self.assertIsNotNone(should_be_c1)

    def test_inexistent_relations_at_t0(self):
        """
        Test return value when there is no element assigned to a M2M
        relationship
        """
        c1_at_t0 = C1.objects.as_of(self.t0).get()
        self.assertEqual([], list(c1_at_t0.c2s.all()))

    def test_filtering_one_jump_with_version_at_t1(self):
        """
        Test filtering m2m relations with 2 models with propagation of
        querytime information across all tables
        """
        should_be_c1 = C1.objects.as_of(self.t1) \
            .filter(c2s__name__startswith='c2').first()
        self.assertIsNotNone(should_be_c1)

    def test_filtering_one_jump_with_version_at_t3(self):
        """
        Test filtering m2m reations with 2 models with propagaton of querytime
        information across all tables.
        Also test after an object being in a relationship has been deleted.
        """
        should_be_c2 = C2.objects.as_of(self.t3) \
            .filter(c3s__name__startswith='c3.').first()
        self.assertIsNotNone(should_be_c2)
        self.assertEqual(should_be_c2.name, 'c2.v2')

        should_be_none = C2.objects.as_of(self.t3) \
            .filter(c3s__name__startswith='c3a').first()
        self.assertIsNone(should_be_none)

    @skipUnless(connection.vendor == 'sqlite',
                'SQL is database specific, only sqlite is tested here.')
    def test_query_created_by_filtering_one_jump_with_version_at_t1(self):
        """
        Test filtering m2m relations with 2 models with propagation of
        querytime information across all tables
        """
        should_be_c1_queryset = C1.objects.as_of(self.t1) \
            .filter(c2s__name__startswith='c2')
        should_be_c1_query = str(should_be_c1_queryset.query)
        t1_string = self.t1.isoformat().replace('T', ' ')
        t1_no_tz_string = t1_string[:-6]
        expected_query = """
        SELECT "versions_tests_c1"."id",
               "versions_tests_c1"."identity",
               "versions_tests_c1"."version_start_date",
               "versions_tests_c1"."version_end_date",
               "versions_tests_c1"."version_birth_date",
               "versions_tests_c1"."name"
          FROM "versions_tests_c1"
    INNER JOIN "versions_tests_c1_c2s" ON (
                  "versions_tests_c1"."id" = "versions_tests_c1_c2s"."c1_id"
                   AND ((
                      versions_tests_c1_c2s.version_start_date <= {time}
                      AND (versions_tests_c1_c2s.version_end_date > {time}
                        OR versions_tests_c1_c2s.version_end_date is NULL
                      )
                   ))
               )
    INNER JOIN "versions_tests_c2" ON (
                  "versions_tests_c1_c2s"."C2_id" = "versions_tests_c2"."id"
                   AND ((
                      versions_tests_c2.version_start_date <= {time}
                      AND (versions_tests_c2.version_end_date > {time}
                        OR versions_tests_c2.version_end_date is NULL
                      )
                   ))
               )
         WHERE (
               "versions_tests_c2"."name" LIKE c2% escape '\\'
           AND ("versions_tests_c1"."version_end_date" > {time_no_tz}
                   OR "versions_tests_c1"."version_end_date" IS NULL)
           AND "versions_tests_c1"."version_start_date" <= {time_no_tz}
               )
        """.format(time=t1_string, time_no_tz=t1_no_tz_string)

        self.assertStringEqualIgnoreWhiteSpaces(expected_query,
                                                should_be_c1_query)

    def test_filtering_one_jump_reverse(self):
        """
        Test filtering m2m relations with 2 models but navigating relation in
        the reverse direction
        """
        should_be_c3 = C3.objects.filter(c2s__name__startswith='c2').first()
        self.assertIsNotNone(should_be_c3)

    def test_filtering_one_jump_reverse_with_version_at_t1(self):
        """
        Test filtering m2m relations with 2 models with propagation of
        querytime information across all tables and navigating the relation
        in the reverse direction
        """
        should_be_c3 = C3.objects.as_of(self.t1) \
            .filter(c2s__name__startswith='c2').first()
        self.assertIsNotNone(should_be_c3)
        self.assertEqual(should_be_c3.name, 'c3.v1')

    def test_filtering_two_jumps(self):
        """
        Test filtering m2m relations with 3 models
        """
        with self.assertNumQueries(1) as counter:
            should_be_c1 = C1.objects.filter(
                c2s__c3s__name__startswith='c3').first()
            self.assertIsNotNone(should_be_c1)

    def test_filtering_two_jumps_with_version_at_t1(self):
        """
        Test filtering m2m relations with 3 models with propagation of
        querytime information across all tables
        """
        with self.assertNumQueries(3) as counter:
            should_be_none = C1.objects.as_of(self.t1) \
                .filter(c2s__c3s__name__startswith='c3a').first()
            self.assertIsNone(should_be_none)

            should_be_c1 = C1.objects.as_of(self.t1) \
                .filter(c2s__c3s__name__startswith='c3').first()
            self.assertIsNotNone(should_be_c1)
            self.assertEqual(should_be_c1.name, 'c1.v1')

            count = C1.objects.as_of(self.t1) \
                .filter(c2s__c3s__name__startswith='c3').all().count()
            self.assertEqual(1, count)

    @skipUnless(connection.vendor == 'sqlite',
                'SQL is database specific, only sqlite is tested here.')
    def test_query_created_by_filtering_two_jumps_with_version_at_t1(self):
        """
        Investigate correctness of the resulting SQL query
        """
        should_be_c1_queryset = C1.objects.as_of(self.t1) \
            .filter(c2s__c3s__name__startswith='c3')
        should_be_c1_query = str(should_be_c1_queryset.query)
        t1_string = self.t1.isoformat().replace('T', ' ')
        t1_no_tz_string = t1_string[:-6]
        expected_query = """
        SELECT "versions_tests_c1"."id",
               "versions_tests_c1"."identity",
               "versions_tests_c1"."version_start_date",
               "versions_tests_c1"."version_end_date",
               "versions_tests_c1"."version_birth_date",
               "versions_tests_c1"."name"
          FROM "versions_tests_c1"
    INNER JOIN "versions_tests_c1_c2s" ON (
                   "versions_tests_c1"."id" = "versions_tests_c1_c2s"."c1_id"
              AND ((versions_tests_c1_c2s.version_start_date <= {time}
                     AND (versions_tests_c1_c2s.version_end_date > {time}
                        OR versions_tests_c1_c2s.version_end_date is NULL ))
                  )
               )
    INNER JOIN "versions_tests_c2" ON (
                   "versions_tests_c1_c2s"."C2_id" = "versions_tests_c2"."id"
              AND ((versions_tests_c2.version_start_date <= {time}
                     AND (versions_tests_c2.version_end_date > {time}
                        OR versions_tests_c2.version_end_date is NULL ))
                  )
              )
    INNER JOIN "versions_tests_c2_c3s" ON (
                   "versions_tests_c2"."id" = "versions_tests_c2_c3s"."c2_id"
               AND ((versions_tests_c2_c3s.version_start_date <= {time}
                     AND (versions_tests_c2_c3s.version_end_date > {time}
                        OR versions_tests_c2_c3s.version_end_date is NULL ))
                  )
              )
    INNER JOIN "versions_tests_c3" ON (
                   "versions_tests_c2_c3s"."C3_id" = "versions_tests_c3"."id"
               AND ((versions_tests_c3.version_start_date <= {time}
                     AND (versions_tests_c3.version_end_date > {time}
                      OR versions_tests_c3.version_end_date is NULL ))
                   )
                )
         WHERE (
               "versions_tests_c3"."name" LIKE c3%  escape '\\'
           AND ("versions_tests_c1"."version_end_date" > {time_no_tz}
                 OR "versions_tests_c1"."version_end_date" IS NULL)
           AND "versions_tests_c1"."version_start_date" <= {time_no_tz}
               )
        """.format(time=t1_string, time_no_tz=t1_no_tz_string)
        self.assertStringEqualIgnoreWhiteSpaces(expected_query,
                                                should_be_c1_query)

    def test_filtering_two_jumps_with_version_at_t2(self):
        """
        Test filtering m2m relations with 3 models with propagation of
        querytime information across all tables but this time at point in time
        t2
        """
        with self.assertNumQueries(2) as counter:
            should_be_c1 = C1.objects.as_of(self.t2) \
                .filter(c2s__c3s__name__startswith='c3a').first()
            self.assertIsNotNone(should_be_c1)

            count = C1.objects.as_of(self.t2) \
                .filter(c2s__c3s__name__startswith='c3').all().count()
            self.assertEqual(2, count)

    def test_filtering_two_jumps_with_version_at_t3(self):
        """
        Test filtering m2m relations with 3 models with propagation of
        querytime information across all tables but this time at point in time
        t3
        """
        with self.assertNumQueries(3) as counter:
            # Should be None, since object 'c3a' does not exist anymore at t3
            should_be_none = C1.objects.as_of(self.t3) \
                .filter(c2s__c3s__name__startswith='c3a').first()
            self.assertIsNone(should_be_none)

            should_be_c1 = C1.objects.as_of(self.t3) \
                .filter(c2s__c3s__name__startswith='c3.').first()
            self.assertIsNotNone(should_be_c1)

            count = C1.objects.as_of(self.t3) \
                .filter(c2s__c3s__name__startswith='c3.').all().count()
            self.assertEqual(1, count)

    def test_filtering_two_jumps_reverse(self):
        """
        Test filtering m2m relations with 3 models but navigating relation in
        the reverse direction
        """
        with self.assertNumQueries(1) as counter:
            should_be_c3 = C3.objects.filter(
                c2s__c1s__name__startswith='c1').first()
            self.assertIsNotNone(should_be_c3)

    def test_filtering_two_jumps_reverse_with_version_at_t1(self):
        """
        Test filtering m2m relations with 3 models with propagation of
        querytime information across all tables and navigating the relation in
        the reverse direction
        """
        with self.assertNumQueries(2) as counter:
            should_be_c3 = C3.objects.as_of(self.t1). \
                filter(c2s__c1s__name__startswith='c1').first()
            self.assertIsNotNone(should_be_c3)
            self.assertEqual(should_be_c3.name, 'c3.v1')

            count = C3.objects.as_of(self.t1) \
                .filter(c2s__c1s__name__startswith='c1').all().count()
            self.assertEqual(1, count)

    def test_filtering_two_jumps_reverse_with_version_at_t2(self):
        """
        Test filtering m2m relations with 3 models with propagation of
        querytime information across all tables and navigating the relation in
        the reverse direction but this time at point in time t2
        """
        with self.assertNumQueries(2) as counter:
            should_be_c3 = C3.objects.as_of(self.t2) \
                .filter(c2s__c1s__name__startswith='c1').first()
            self.assertIsNotNone(should_be_c3)

            count = C3.objects.as_of(self.t2) \
                .filter(c2s__c1s__name__startswith='c1').all().count()
            self.assertEqual(2, count)


class HistoricM2MOperationsTests(TestCase):
    def setUp(self):
        # Set up a situation on 23.4.1984
        ts = datetime.datetime(1984, 4, 23, tzinfo=utc)
        big_brother = Observer.objects._create_at(ts, name='BigBrother')
        self.big_brother = big_brother
        subject = Subject.objects._create_at(ts, name='Winston Smith')
        big_brother.subjects.add_at(ts, subject)

        # Remove the relationship on 23.5.1984
        ts_a_month_later = ts + datetime.timedelta(days=30)
        big_brother.subjects.remove_at(ts_a_month_later, subject)

    def test_observer_subject_relationship_is_active_in_early_1984(self):
        ts = datetime.datetime(1984, 5, 1, tzinfo=utc)
        observer = Observer.objects.as_of(ts).get()
        self.assertEqual(observer.name, 'BigBrother')
        subjects = observer.subjects.all()
        self.assertEqual(len(subjects), 1)
        self.assertEqual(subjects[0].name, 'Winston Smith')

    def test_observer_subject_relationship_is_inactive_in_late_1984(self):
        ts = datetime.datetime(1984, 8, 16, tzinfo=utc)
        observer = Observer.objects.as_of(ts).get()
        self.assertEqual(observer.name, 'BigBrother')
        subjects = observer.subjects.all()
        self.assertEqual(len(subjects), 0)
        subject = Subject.objects.as_of(ts).get()
        self.assertEqual(subject.name, 'Winston Smith')

    def test_simple(self):
        self.big_brother.subjects.all().first()


class M2MDirectAssignmentTests(TestCase):
    def setUp(self):
        self.o1 = Observer.objects.create(name="1.0")
        self.s1 = Subject.objects.create(name="1.0")
        self.s2 = Subject.objects.create(name="2.0")
        self.t1 = get_utc_now()
        self.o1 = self.o1.clone()
        self.o1.name = "1.1"
        self.o1.save()
        self.o1.subjects.add(self.s1, self.s2)
        self.t2 = get_utc_now()
        self.o1 = self.o1.clone()
        self.o1.name = "1.2"
        self.o1.save()
        self.o1.subjects = []
        self.t3 = get_utc_now()

    def test_t1_relations(self):
        observer = Observer.objects.as_of(self.t1).filter(
            identity=self.o1.identity).first()
        self.assertEqual(0, observer.subjects.all().count())

    def test_t2_relations(self):
        observer = Observer.objects.as_of(self.t2).filter(
            identity=self.o1.identity).first()
        self.assertEqual(2, observer.subjects.all().count())

    def test_t3_relations(self):
        observer = Observer.objects.as_of(self.t3).filter(
            identity=self.o1.identity).first()
        self.assertEqual(0, observer.subjects.all().count())


class ReverseForeignKeyDirectAssignmentTests(TestCase):
    def setUp(self):
        # City is the referenced object, Team in the referring object.
        # c1 will be explicitly cloned, but not it's teams.
        # c10 will not be explicitly cloned, but one of it's teams will be.
        self.c1 = City.objects.create(name="Oakland")
        self.team1 = Team.objects.create(name="As")
        self.team2 = Team.objects.create(name="Raiders")

        self.c10 = City.objects.create(name="San Francisco")
        self.team10 = Team.objects.create(name="Giants")
        self.team11 = Team.objects.create(name="49ers")

        self.t1 = get_utc_now()
        self.c1 = self.c1.clone()
        self.c1.team_set.add(self.team1, self.team2)

        self.team10 = self.team10.clone()
        self.c10.team_set.add(self.team10, self.team11)

        self.t2 = get_utc_now()
        self.c1 = self.c1.clone()
        self.c1.team_set = []

        self.team10 = Team.objects.current.get(
            identity=self.team10.identity).clone()
        self.c10.team_set.clear()
        self.t3 = get_utc_now()

    def test_t1_relations_for_cloned_referenced_object(self):
        city = City.objects.as_of(self.t1).filter(
            identity=self.c1.identity).first()
        self.assertEqual(0, city.team_set.all().count())

    def test_t2_relations_for_cloned_referenced_object(self):
        city = City.objects.as_of(self.t2).filter(
            identity=self.c1.identity).first()
        self.assertEqual(2, city.team_set.all().count())

    def test_t3_relations_for_cloned_referenced_object(self):
        city = City.objects.as_of(self.t3).filter(
            identity=self.c1.identity).first()
        self.assertEqual(0, city.team_set.all().count())

    def test_t1_relations_for_cloned_referring_object(self):
        city = City.objects.as_of(self.t1).filter(
            identity=self.c10.identity).first()
        self.assertEqual(0, city.team_set.all().count())

    def test_t2_relations_for_cloned_referring_object(self):
        city = City.objects.as_of(self.t2).filter(
            identity=self.c10.identity).first()
        self.assertEqual(2, city.team_set.all().count())

    def test_t3_relations_for_cloned_referring_object(self):
        city = City.objects.as_of(self.t3).filter(
            identity=self.c10.identity).first()
        self.assertEqual(0, city.team_set.all().count())


class PrefetchingTests(TestCase):
    def setUp(self):
        self.city1 = City.objects.create(name='Chicago')
        self.team1 = Team.objects.create(name='te1.v1', city=self.city1)
        self.p1 = Player.objects.create(name='pl1.v1', team=self.team1)
        self.p2 = Player.objects.create(name='pl2.v1', team=self.team1)
        sleep(0.1)
        self.t1 = get_utc_now()

    def test_select_related(self):
        with self.assertNumQueries(1):
            player = Player.objects.as_of(self.t1).select_related('team').get(
                name='pl1.v1')
            self.assertIsNotNone(player)
            self.assertEqual(player.team, self.team1)

        p1 = self.p1.clone()
        p1.name = 'pl1.v2'
        p1.team = None
        p1.save()
        t2 = get_utc_now()
        with self.assertNumQueries(1):
            player = Player.objects.current.select_related('team').get(
                name='pl1.v2')
            self.assertIsNotNone(player)
            self.assertIsNone(player.team)

        # Multiple foreign-key related tables should still only require one
        # query
        with self.assertNumQueries(1):
            player = Player.objects.as_of(t2).select_related('team__city').get(
                name='pl2.v1')
            self.assertIsNotNone(player)
            self.assertEqual(self.city1, player.team.city)

    @skipUnless(connection.vendor == 'sqlite',
                'SQL is database specific, only sqlite is tested here.')
    def test_select_related_query_sqlite(self):
        select_related_queryset = Player.objects.as_of(self.t1).select_related(
            'team').all()
        # Validating the query before verifying the SQL string
        self.assertEqual(['pl1.v1', 'pl2.v1'],
                         [player.name for player in select_related_queryset])
        select_related_query = str(select_related_queryset.query)

        team_table = Team._meta.db_table
        player_table = Player._meta.db_table
        t1_utc_w_tz = str(self.t1)
        t1_utc_wo_tz = t1_utc_w_tz[:-6]
        expected_query = """
            SELECT "{player_table}"."id",
                   "{player_table}"."identity",
                   "{player_table}"."version_start_date",
                   "{player_table}"."version_end_date",
                   "{player_table}"."version_birth_date",
                   "{player_table}"."name",
                   "{player_table}"."team_id",
                   "{team_table}"."id",
                   "{team_table}"."identity",
                   "{team_table}"."version_start_date",
                   "{team_table}"."version_end_date",
                   "{team_table}"."version_birth_date",
                   "{team_table}"."name",
                   "{team_table}"."city_id"
            FROM "{player_table}"
            LEFT OUTER JOIN "{team_table}" ON (
                      "{player_table}"."team_id" = "{team_table}"."identity"
                        AND (({team_table}.version_start_date <= {ts}
                          AND ({team_table}.version_end_date > {ts}
                            OR {team_table}.version_end_date IS NULL))))
            WHERE
            (
              ("{player_table}"."version_end_date" > {ts_wo_tz}
                    OR "{player_table}"."version_end_date" IS NULL)
              AND "{player_table}"."version_start_date" <= {ts_wo_tz}
            )
        """.format(player_table=player_table, team_table=team_table,
                   ts=t1_utc_w_tz, ts_wo_tz=t1_utc_wo_tz)
        self.assertStringEqualIgnoreWhiteSpaces(expected_query,
                                                select_related_query)

    @skipUnless(connection.vendor == 'postgresql',
                'SQL is database specific, only PostgreSQL is tested here.')
    def test_select_related_query_postgresql(self):
        select_related_query = str(
            Player.objects.as_of(self.t1).select_related('team').all().query)

        team_table = Team._meta.db_table
        player_table = Player._meta.db_table
        t1_utc_w_tz = str(self.t1)
        t1_utc_wo_tz = t1_utc_w_tz[:-6]
        expected_query = """
            SELECT "{player_table}"."id",
                   "{player_table}"."identity",
                   "{player_table}"."version_start_date",
                   "{player_table}"."version_end_date",
                   "{player_table}"."version_birth_date",
                   "{player_table}"."name",
                   "{player_table}"."team_id",
                   "{team_table}"."id",
                   "{team_table}"."identity",
                   "{team_table}"."version_start_date",
                   "{team_table}"."version_end_date",
                   "{team_table}"."version_birth_date",
                   "{team_table}"."name",
                   "{team_table}"."city_id"
            FROM "{player_table}"
            LEFT OUTER JOIN "{team_table}" ON (
                      "{player_table}"."team_id" = "{team_table}"."identity"
                        AND (({team_table}.version_start_date <= {ts}
                          AND ({team_table}.version_end_date > {ts}
                            OR {team_table}.version_end_date IS NULL))))
            WHERE
            (
              ("{player_table}"."version_end_date" > {ts}
                    OR "{player_table}"."version_end_date" IS NULL)
              AND "{player_table}"."version_start_date" <= {ts}
            )
        """.format(player_table=player_table, team_table=team_table,
                   ts=t1_utc_w_tz, ts_wo_tz=t1_utc_wo_tz)
        self.assertStringEqualIgnoreWhiteSpaces(expected_query,
                                                select_related_query)

    def test_prefetch_related_via_foreignkey(self):
        with self.assertNumQueries(3):
            team = Team.objects.as_of(self.t1).prefetch_related('player_set',
                                                                'city').first()
            self.assertIsNotNone(team)

        with self.assertNumQueries(0):
            p1 = team.player_set.all()[0]
            p2 = team.player_set.all()[1]
            self.assertEqual(self.city1, team.city)

        p3 = Player.objects.create(name='pl3.v1', team=self.team1)
        p2 = self.p2.clone()
        p2.name = 'pl2.v2'
        p2.save()
        p1.delete()

        with self.assertNumQueries(3):
            team = Team.objects.current.prefetch_related('player_set',
                                                         'city').first()
            self.assertIsNotNone(team)

        with self.assertNumQueries(0):
            self.assertEqual(2, len(team.player_set.all()))
            p1 = team.player_set.all()[0]
            p2 = team.player_set.all()[1]
            self.assertEqual(self.city1, team.city)

        with self.assertNumQueries(3):
            team = Team.objects.prefetch_related('player_set', 'city').first()
            self.assertIsNotNone(team)

        with self.assertNumQueries(0):
            self.assertEqual(4, len(team.player_set.all()))
            px = team.player_set.all()[1]
            self.assertEqual(self.city1, team.city)

    def test_prefetch_related_via_many_to_many(self):
        # award1 - award10
        awards = [Award.objects.create(name='award' + str(i)) for i in
                  range(1, 11)]
        # city0 - city2
        cities = [City.objects.create(name='city-' + str(i)) for i in range(3)]
        teams = []
        # team-0-0 with city0 - team-2-1 with city1
        for i in range(3):
            for j in range(2):
                teams.append(Team.objects.create(
                    name='team-{}-{}'.format(i, j), city=cities[i]))
        players = []
        for i in range(6):
            for j in range(6):
                p = Player.objects.create(
                    name='player-{}-{}'.format(i, j), team=teams[i])
                if j % 2:
                    p.awards.add(*awards[j - 1:j - 9])
                players.append(p)

        t2 = get_utc_now()

        # players is player-0-0 with team-0-0 through player-5-5 with team-2-1
        # players with awards:
        # player-[012345]-1, [012345]-3, [012345]-5,
        # the -1s have awards: 1,2
        # the -3s have awards: 3,4
        # the -5s have awards: 5,6
        with self.assertNumQueries(6):
            players_t2 = list(
                Player.objects.as_of(t2).prefetch_related('team',
                                                          'awards').filter(
                    name__startswith='player-').order_by('name')
            )
            players_current = list(
                Player.objects.current.prefetch_related('team',
                                                        'awards').filter(
                    name__startswith='player-').order_by('name')
            )

        self.assertSetEqual(set(players_t2), set(players_current))

        award_players = []
        with self.assertNumQueries(0):
            for i in range(len(players_current)):
                t2_p = players_t2[i]
                current_p = players_current[i]
                self.assertEqual(t2_p.team.name, current_p.team.name)
                if i % 2:
                    self.assertGreater(len(t2_p.awards.all()), 0)
                    self.assertSetEqual(set(t2_p.awards.all()),
                                        set(current_p.awards.all()))
                    award_players.append(current_p)

        name_list = []
        for p in award_players:
            p.awards.remove(p.awards.all()[0])
            name_list.append(p.name)

        with self.assertNumQueries(2):
            old_award_players = list(
                Player.objects.as_of(t2).prefetch_related('awards').filter(
                    name__in=name_list).order_by('name')
            )

        with self.assertNumQueries(2):
            updated_award_players = list(
                Player.objects.current.prefetch_related('awards').filter(
                    name__in=name_list).order_by('name')
            )

        with self.assertNumQueries(0):
            for i in range(len(award_players)):
                old = len(old_award_players[i].awards.all())
                new = len(updated_award_players[i].awards.all())
                self.assertTrue(new == old - 1)


class PrefetchingHistoricTests(TestCase):
    def setUp(self):
        self.c1 = City.objects.create(name='city.v1')
        self.t1 = Team.objects.create(name='team1.v1', city=self.c1)
        self.t2 = Team.objects.create(name='team2.v1', city=self.c1)
        self.p1 = Player.objects.create(name='pl1.v1', team=self.t1)
        self.p2 = Player.objects.create(name='pl2.v1', team=self.t1)
        self.time1 = get_utc_now()
        sleep(0.001)

    def modify_objects(self):
        # Clone the city (which is referenced by a foreign key in the team
        # object).
        self.c1a = self.c1.clone()
        self.c1a.name = 'city.v2'
        self.c1a.save()
        self.t1a = self.t1.clone()
        self.t1a.name = 'team1.v2'
        self.t1a.save()
        self.p1a = self.p1.clone()
        self.p1a.name = 'pl1.v2'
        self.p1a.save()

    def test_reverse_fk_prefetch_queryset_with_historic_versions(self):
        """
        prefetch_related with Prefetch objects that specify querysets.
        """
        historic_cities_qs = City.objects.as_of(self.time1).filter(
            name='city.v1').prefetch_related(
            Prefetch(
                'team_set',
                queryset=Team.objects.as_of(self.time1),
                to_attr='prefetched_teams'
            ),
            Prefetch(
                'prefetched_teams__player_set',
                queryset=Player.objects.as_of(self.time1),
                to_attr='prefetched_players'
            )
        )
        with self.assertNumQueries(3):
            historic_cities = list(historic_cities_qs)
            self.assertEquals(1, len(historic_cities))
            historic_city = historic_cities[0]
            self.assertEquals(2, len(historic_city.prefetched_teams))
            self.assertSetEqual(
                {'team1.v1', 'team2.v1'},
                {t.name for t in historic_city.prefetched_teams})
            team = [t for t in historic_city.prefetched_teams if
                    t.name == 'team1.v1'][0]
            self.assertSetEqual({'pl1.v1', 'pl2.v1'},
                                {p.name for p in team.prefetched_players})

        # For the 'current' case:
        current_cities_qs = City.objects.current.filter(
            name='city.v1').prefetch_related(
            Prefetch(
                'team_set',
                queryset=Team.objects.current,
                to_attr='prefetched_teams'
            ),
            Prefetch(
                'prefetched_teams__player_set',
                queryset=Player.objects.current,
                to_attr='prefetched_players'
            )
        )
        with self.assertNumQueries(3):
            current_cities = list(current_cities_qs)
            self.assertEquals(1, len(current_cities))
            current_city = current_cities[0]
            self.assertEquals(2, len(current_city.prefetched_teams))
            self.assertSetEqual(
                {'team1.v1', 'team2.v1'},
                {t.name for t in current_city.prefetched_teams})
            team = [t for t in current_city.prefetched_teams if
                    t.name == 'team1.v1'][0]
            self.assertSetEqual({'pl1.v1', 'pl2.v1'},
                                {p.name for p in team.prefetched_players})

        self.modify_objects()

        historic_cities_qs = City.objects.as_of(self.time1).filter(
            name='city.v1').prefetch_related(
            Prefetch(
                'team_set',
                queryset=Team.objects.as_of(self.time1),
                to_attr='prefetched_teams'
            ),
            Prefetch(
                'prefetched_teams__player_set',
                queryset=Player.objects.as_of(self.time1),
                to_attr='prefetched_players'
            )
        )
        with self.assertNumQueries(3):
            historic_cities = list(historic_cities_qs)
            self.assertEquals(1, len(historic_cities))
            historic_city = historic_cities[0]
            self.assertEquals(2, len(historic_city.prefetched_teams))
            self.assertSetEqual(
                {'team1.v1', 'team2.v1'},
                {t.name for t in historic_city.prefetched_teams})
            team = [t for t in historic_city.prefetched_teams if
                    t.name == 'team1.v1'][0]
            self.assertSetEqual({'pl1.v1', 'pl2.v1'},
                                {p.name for p in team.prefetched_players})

        # For the 'current' case:
        current_cities_qs = City.objects.current.filter(
            name='city.v2').prefetch_related(
            Prefetch(
                'team_set',
                queryset=Team.objects.current,
                to_attr='prefetched_teams'
            ),
            Prefetch(
                'prefetched_teams__player_set',
                queryset=Player.objects.current,
                to_attr='prefetched_players'
            ),
        )
        with self.assertNumQueries(3):
            current_cities = list(current_cities_qs)
            self.assertEquals(1, len(current_cities))
            current_city = current_cities[0]
            self.assertEquals(2, len(current_city.prefetched_teams))
            self.assertSetEqual(
                {'team1.v2', 'team2.v1'},
                {t.name for t in current_city.prefetched_teams})
            team = [t for t in current_city.prefetched_teams if
                    t.name == 'team1.v2'][0]
            self.assertSetEqual({'pl1.v2', 'pl2.v1'},
                                {p.name for p in team.prefetched_players})

<<<<<<< HEAD
            # When a different time is specified for the prefetch queryset
            # than for the base queryset:

=======
        # When a different time is specified for the prefetch queryset than for the base queryset:
>>>>>>> cd8a416a
        with self.assertRaises(ValueError):
            _ = City.objects.current.filter(name='city.v2').prefetch_related(
                Prefetch(
                    'team_set',
                    queryset=Team.objects.as_of(self.time1),
                    to_attr='prefetched_teams'
                ),
                Prefetch(
                    'prefetched_teams__player_set',
                    queryset=Player.objects.as_of(self.time1),
                    to_attr='prefetched_players'
                ),
            )[0]

    def test_reverse_fk_simple_prefetch_with_historic_versions(self):
        """
        prefetch_related with simple lookup.
        """
        historic_cities_qs = City.objects.as_of(self.time1).filter(
            name='city.v1').prefetch_related(
            'team_set', 'team_set__player_set')
        with self.assertNumQueries(3):
            historic_cities = list(historic_cities_qs)
            self.assertEquals(1, len(historic_cities))
            historic_city = historic_cities[0]
            self.assertEquals(2, len(historic_city.team_set.all()))
            self.assertSetEqual({'team1.v1', 'team2.v1'},
                                {t.name for t in historic_city.team_set.all()})
            team = \
                [t for t in historic_city.team_set.all() if
                 t.name == 'team1.v1'][
                    0]
            self.assertSetEqual({'pl1.v1', 'pl2.v1'},
                                {p.name for p in team.player_set.all()})

        # For the 'current' case:
        current_cities_qs = City.objects.current.filter(
            name='city.v1').prefetch_related(
            'team_set', 'team_set__player_set')
        with self.assertNumQueries(3):
            current_cities = list(current_cities_qs)
            self.assertEquals(1, len(current_cities))
            current_city = current_cities[0]
            self.assertEquals(2, len(current_city.team_set.all()))
            self.assertSetEqual({'team1.v1', 'team2.v1'},
                                {t.name for t in current_city.team_set.all()})
            team = \
                [t for t in current_city.team_set.all() if
                 t.name == 'team1.v1'][0]
            self.assertSetEqual({'pl1.v1', 'pl2.v1'},
                                {p.name for p in team.player_set.all()})

        # Now, we'll clone the city (which is referenced by a foreign key in
        # the team object).
        # The queries above, when repeated, should work the same as before.
        self.modify_objects()

        historic_cities_qs = City.objects.as_of(self.time1).filter(
            name='city.v1').prefetch_related(
            'team_set', 'team_set__player_set')
        with self.assertNumQueries(3):
            historic_cities = list(historic_cities_qs)
            self.assertEquals(1, len(historic_cities))
            historic_city = historic_cities[0]
            self.assertEquals(2, len(historic_city.team_set.all()))
            self.assertSetEqual({'team1.v1', 'team2.v1'},
                                {t.name for t in historic_city.team_set.all()})
            team = \
                [t for t in historic_city.team_set.all() if
                 t.name == 'team1.v1'][
                    0]
            self.assertSetEqual({'pl1.v1', 'pl2.v1'},
                                {p.name for p in team.player_set.all()})

        # For the 'current' case:
        current_cities_qs = City.objects.current.filter(
            name='city.v2').prefetch_related(
            'team_set', 'team_set__player_set')
        with self.assertNumQueries(3):
            current_cities = list(current_cities_qs)
            self.assertEquals(1, len(current_cities))
            current_city = current_cities[0]
            self.assertEquals(2, len(current_city.team_set.all()))
            self.assertSetEqual({'team1.v2', 'team2.v1'},
                                {t.name for t in current_city.team_set.all()})
            team = \
                [t for t in current_city.team_set.all() if
                 t.name == 'team1.v2'][0]
            self.assertSetEqual({'pl1.v2', 'pl2.v1'},
                                {p.name for p in team.player_set.all()})

    def test_foreign_key_prefetch_with_historic_version(self):
        self.modify_objects()
        historic_city = City.objects.as_of(self.time1).get(
            identity=self.c1.identity)

        # Test with a simple prefetch.
        with self.assertNumQueries(2):
            team = Team.objects.as_of(self.time1).filter(
                identity=self.t1.identity
            ).prefetch_related(
                'city'
            )[0]
            self.assertIsNotNone(team.city)
            self.assertEquals(team.city.id, historic_city.id)

        # Test with a Prefetch object without a queryset.
        with self.assertNumQueries(2):
            team = Team.objects.as_of(self.time1).filter(
                identity=self.t1.identity
            ).prefetch_related(Prefetch(
                'city',
            ))[0]
            self.assertIsNotNone(team.city)
            self.assertEquals(team.city.id, historic_city.id)

        # Test with a Prefetch object with a queryset with an explicit as_of.
        with self.assertNumQueries(2):
            team = Team.objects.as_of(self.time1).filter(
                identity=self.t1.identity
            ).prefetch_related(Prefetch(
                'city',
                queryset=City.objects.as_of(self.time1)
            ))[0]
            self.assertIsNotNone(team.city)
            self.assertEquals(team.city.id, historic_city.id)

        # Test with a Prefetch object with a queryset with no as_of.
        with self.assertNumQueries(2):
            team = Team.objects.as_of(self.time1).filter(
                identity=self.t1.identity
            ).prefetch_related(Prefetch(
                'city',
                queryset=City.objects.all()
            ))[0]
            self.assertIsNotNone(team.city)
            self.assertEquals(team.city.id, historic_city.id)

        # Test with a Prefetch object with a queryset with an as_of that
        # differs from the parents.
        # If permitted, it would lead to possibly incorrect results and
        # definitely cache misses, which would defeat the purpose of using
        # prefetch_related.  So a ValueError should be raised.
        with self.assertRaises(ValueError):
            team = Team.objects.as_of(self.time1).filter(
                identity=self.t1.identity
            ).prefetch_related(Prefetch(
                'city',
                queryset=City.objects.current
            ))[0]

        # Test with a Prefetch object with a queryset with an as_of, when the
        # parent has no as_of.
        # This is a bit of an odd thing to do, but possible.
        with self.assertNumQueries(2):
            team = Team.objects.filter(
                identity=self.t1.identity
            ).prefetch_related(Prefetch(
                'city',
                queryset=City.objects.as_of(self.time1)
            ))[0]
            self.assertIsNotNone(team.city)
            self.assertEquals(team.city.id, historic_city.id)


class IntegrationNonVersionableModelsTests(TestCase):
    def setUp(self):
        self.bordeaux = Wine.objects.create(name="Bordeaux", vintage=2004)
        self.barolo = Wine.objects.create(name="Barolo", vintage=2010)
        self.port = Wine.objects.create(name="Port wine", vintage=2014)

        self.jacques = WineDrinker.objects.create(name='Jacques',
                                                  glass_content=self.bordeaux)
        self.alfonso = WineDrinker.objects.create(name='Alfonso',
                                                  glass_content=self.barolo)
        self.jackie = WineDrinker.objects.create(name='Jackie',
                                                 glass_content=self.port)

        self.red_sailor_hat = WineDrinkerHat.objects.create(
            shape='Sailor',
            color='red',
            wearer=self.jackie)
        self.blue_turban_hat = WineDrinkerHat.objects.create(
            shape='Turban',
            color='blue',
            wearer=self.alfonso)
        self.green_vagabond_hat = WineDrinkerHat.objects.create(
            shape='Vagabond', color='green', wearer=self.jacques)
        self.pink_breton_hat = WineDrinkerHat.objects.create(shape='Breton',
                                                             color='pink')

        self.t1 = get_utc_now()
        sleep(0.1)

        self.jacques = self.jacques.clone()
        # Jacques wants to try the italian stuff...
        self.jacques.glass_content = self.barolo
        self.jacques.save()

        self.t2 = get_utc_now()
        sleep(0.1)

        # Jacques gets a bit dizzy and pinches Jackie's hat
        self.red_sailor_hat.wearer = self.jacques
        self.red_sailor_hat.save()

        self.t3 = get_utc_now()
        sleep(0.1)

    def test_accessibility_of_versions_and_non_versionables_via_plain_fk(self):
        # Access coming from a Versionable (reverse access)
        jacques_current = WineDrinker.objects.current.get(name='Jacques')
        jacques_t2 = WineDrinker.objects.as_of(self.t2).get(name='Jacques')
        jacques_t1 = WineDrinker.objects.as_of(self.t1).get(name='Jacques')

        self.assertEqual(jacques_current, jacques_t2)

        self.assertEqual('Barolo', jacques_t2.glass_content.name)
        self.assertEqual('Bordeaux', jacques_t1.glass_content.name)

        # Access coming from plain Models (direct access)
        barolo = Wine.objects.get(name='Barolo')
        all_time_barolo_drinkers = barolo.drinkers.all()
        self.assertEqual({'Alfonso', 'Jacques'},
                         {winedrinker.name for winedrinker in
                          all_time_barolo_drinkers})

        t1_barolo_drinkers = barolo.drinkers.as_of(self.t1).all()
        self.assertEqual({'Alfonso'}, {winedrinker.name for winedrinker in
                                       t1_barolo_drinkers})

        t2_barolo_drinkers = barolo.drinkers.as_of(self.t2).all()
        self.assertEqual({'Alfonso', 'Jacques'},
                         {winedrinker.name for winedrinker in
                          t2_barolo_drinkers})

        bordeaux = Wine.objects.get(name='Bordeaux')
        t2_bordeaux_drinkers = bordeaux.drinkers.as_of(self.t2).all()
        self.assertEqual(set([]), {winedrinker.name for winedrinker in
                                   t2_bordeaux_drinkers})

    def test_accessibility_of_versions_and_non_versionables_via_versioned_fk(
            self):
        jacques_current = WineDrinker.objects.current.get(name='Jacques')
        jacques_t1 = WineDrinker.objects.as_of(self.t1).get(name='Jacques')

        # Testing direct access
        # We're not able to track changes in objects that are not versionables,
        # pointing objects that are versionables.
        # Therefore, it seems like Jacques always had the same combination of
        # hats (even though at t1 and t2, he had one single hat)
        self.assertEqual({'Vagabond', 'Sailor'},
                         {hat.shape for hat in jacques_current.hats.all()})
        self.assertEqual({hat.shape for hat in jacques_t1.hats.all()},
                         {hat.shape for hat in jacques_current.hats.all()})
        # Fetch jackie-object; at that point, jackie still had her Sailor hat
        jackie_t2 = WineDrinker.objects.as_of(self.t2).get(name='Jackie')
        self.assertEqual(set([]), {hat.shape for hat in jackie_t2.hats.all()})

        # Testing reverse access
        green_vagabond_hat = WineDrinkerHat.objects.get(shape='Vagabond')
        should_be_jacques = green_vagabond_hat.wearer
        self.assertIsNotNone(should_be_jacques)
        self.assertEqual('Jacques', should_be_jacques.name)
        self.assertTrue(should_be_jacques.is_current)

        red_sailor_hat = WineDrinkerHat.objects.get(shape='Sailor')
        should_be_jacques = red_sailor_hat.wearer
        self.assertIsNotNone(should_be_jacques)
        self.assertEqual('Jacques', should_be_jacques.name)
        self.assertTrue(should_be_jacques.is_current)

        # For the records: navigate to a prior version of a versionable
        # object ('Jacques') as follows
        # TODO: Issue #33 on Github aims for a more direct syntax to get to
        # another version of the same object
        should_be_jacques_t1 = should_be_jacques.__class__.objects.as_of(
            self.t1).get(
            identity=should_be_jacques.identity)
        self.assertEqual(jacques_t1, should_be_jacques_t1)

    def test_filter_on_fk_versioned_and_nonversioned_join(self):
        # Get non-versioned objects, filtering on a FK-related versioned object
        jacques_hats = WineDrinkerHat.objects.filter(
            wearer__name='Jacques').distinct()
        self.assertEqual(set(jacques_hats),
                         set([self.green_vagabond_hat, self.red_sailor_hat]))

        # Get all versions of a Versionable by filtering on a FK-related
        # non-versioned object
        person_versions = WineDrinker.objects.filter(hats__shape='Vagabond')
        self.assertIn(self.jacques, person_versions)


class FilterOnForeignKeyRelationTest(TestCase):
    def test_filter_on_fk_relation(self):
        team = Team.objects.create(name='team')
        player = Player.objects.create(name='player', team=team)
        t1 = get_utc_now()
        sleep(0.1)
        l1 = len(Player.objects.as_of(t1).filter(team__name='team'))
        team.clone()
        l2 = len(Player.objects.as_of(t1).filter(team__name='team'))
        self.assertEqual(l1, l2)


class SpecifiedUUIDTest(TestCase):
    @staticmethod
    def uuid4(uuid_value=None):
        if not uuid_value:
            return uuid.uuid4()
        if isinstance(uuid_value, uuid.UUID):
            return uuid_value
        return uuid.UUID(uuid_value)

    def test_create_with_uuid(self):
        p_id = self.uuid4()
        p = Person.objects.create(id=p_id, name="Alice")
        self.assertEqual(str(p_id), str(p.id))
        self.assertEqual(str(p_id), str(p.identity))

        p_id = uuid.uuid5(uuid.NAMESPACE_OID, str('bar'))
        with self.assertRaises(ValueError):
            Person.objects.create(id=p_id, name="Alexis")

    def test_create_with_forced_identity(self):

        # This test does some artificial manipulation of versioned objects,
        # do not use it as an example
        # for real-life usage!

        p = Person.objects.create(name="Abela")

        # Postgresql will provide protection here, since
        # util.postgresql.create_current_version_unique_identity_indexes
        # has been invoked in the post migration handler.
        if connection.vendor == 'postgresql' and get_version() >= '1.7':
            with self.assertRaises(IntegrityError):
                with transaction.atomic():
                    ident = self.uuid4(p.identity)
                    Person.objects.create(forced_identity=ident, name="Alexis")

        p.delete()
        # The start date of p2 does not necessarily have to equal the end date
        # of p.
        sleep(0.1)

        ident = self.uuid4(p.identity)
        p2 = Person.objects.create(forced_identity=ident, name="Alexis")
        p2.version_birth_date = p.version_birth_date
        p2.save()
        self.assertEqual(p.identity, p2.identity)
        self.assertNotEqual(p2.id, p2.identity)

        # Thanks to that artificial manipulation, p is now the previous version
        # of p2:
        self.assertEqual(p.name, Person.objects.previous_version(p2).name)


class VersionRestoreTest(TestCase):
    def setup_common(self):
        sf = City.objects.create(name="San Francisco")
        forty_niners = Team.objects.create(name='49ers', city=sf)
        player1 = Player.objects.create(name="Montana", team=forty_niners)
        best_quarterback = Award.objects.create(name="Best Quarterback")
        best_attitude = Award.objects.create(name="Best Attitude")
        player1.awards.add(best_quarterback, best_attitude)

        self.player1 = player1
        self.awards = {
            'best_quarterback': best_quarterback,
            'best_attitude': best_attitude,
        }
        self.forty_niners = forty_niners

    def test_restore_latest_version(self):
        self.setup_common()
        sleep(0.001)
        self.player1.delete()
        sleep(0.001)
        deleted_at = self.player1.version_end_date
        player1_pk = self.player1.pk

        sleep(0.001)
        restored = self.player1.restore()
        self.assertEqual(player1_pk, restored.pk)
        self.assertIsNone(restored.version_end_date)
        self.assertEqual(2, Player.objects.filter(name=restored.name).count())

        # There should be no relationships restored:
        self.assertIsNone(restored.team_id)
        self.assertListEqual([], list(restored.awards.all()))

        # The relationships are still present on the previous version.
        previous = Player.objects.previous_version(restored)
        self.assertEqual(deleted_at, previous.version_end_date)
        self.assertSetEqual(set(previous.awards.all()),
                            set(self.awards.values()))
        self.assertEqual(self.forty_niners, previous.team)

    def test_restore_previous_version(self):
        self.setup_common()
        p1 = self.player1.clone()
        p1.name = 'Joe'
        p1.save()
        player1_pk = self.player1.pk

        self.player1.restore()

        with self.assertRaises(ObjectDoesNotExist):
            Player.objects.current.get(name='Joe')

        restored = Player.objects.current.get(name='Montana')
        self.assertEqual(player1_pk, restored.pk)
        self.assertIsNone(restored.version_end_date)
        self.assertEqual(2, Player.objects.filter(name=restored.name).count())

        # There should be no relationships restored:
        self.assertIsNone(restored.team_id)
        self.assertListEqual([], list(restored.awards.all()))

        # The relationships are also present on the previous version.
        previous = Player.objects.previous_version(restored)
        self.assertSetEqual(set(previous.awards.all()),
                            set(self.awards.values()))
        self.assertEqual(self.forty_niners, previous.team)

        # There should be no overlap of version periods.
        self.assertEquals(previous.version_end_date,
                          restored.version_start_date)

    def test_restore_with_required_foreignkey(self):
        team = Team.objects.create(name="Flying Pigs")
        mascot_v1 = Mascot.objects.create(name="Curly", team=team)
        mascot_v1.delete()

        # Restoring without supplying a value for the required foreign key
        # will fail.
        with self.assertRaises(ForeignKeyRequiresValueError):
            mascot_v1.restore()

        self.assertEqual(1, Mascot.objects.filter(name=mascot_v1.name).count())

        mascot2_v1 = Mascot.objects.create(name="Big Ham", team=team)
        mascot2_v1.clone()
        with self.assertRaises(ForeignKeyRequiresValueError):
            mascot2_v1.restore()

        self.assertEqual(2,
                         Mascot.objects.filter(name=mascot2_v1.name).count())
        self.assertEqual(1, Mascot.objects.current.filter(
            name=mascot2_v1.name).count())

        # If a value (object or pk) is supplied, the restore will succeed.
        team2 = Team.objects.create(name="Submarine Sandwiches")
        restored = mascot2_v1.restore(team=team2)
        self.assertEqual(3,
                         Mascot.objects.filter(name=mascot2_v1.name).count())
        self.assertEqual(team2, restored.team)

        restored.delete()
        rerestored = mascot2_v1.restore(team_id=team.pk)
        self.assertEqual(4,
                         Mascot.objects.filter(name=mascot2_v1.name).count())
        self.assertEqual(team, rerestored.team)

    def test_over_time(self):
        team1 = Team.objects.create(name='team1.v1')
        team2 = Team.objects.create(name='team2.v1')
        p1 = Player.objects.create(name='p1.v1', team=team1)
        p2 = Player.objects.create(name='p2.v1', team=team1)
        a1 = Award.objects.create(name='a1.v1')
        t1 = get_utc_now()
        sleep(0.001)

        p1 = p1.clone()
        p1.name = 'p1.v2'
        p1.save()
        t2 = get_utc_now()
        sleep(0.001)

        p1.delete()
        a1.players.add(p2)
        t3 = get_utc_now()
        sleep(0.001)

        a1.players = []
        t4 = get_utc_now()
        sleep(0.001)

        p1 = Player.objects.get(name='p1.v2').restore(team=team2)

        # p1 did exist at t2, but not at t3.
        self.assertIsNotNone(
            Player.objects.as_of(t2).filter(name='p1.v2').first())
        self.assertIsNone(
            Player.objects.as_of(t3).filter(name='p1.v2').first())

        # p1 re-appeared later with team2, though.
        self.assertEqual(team2, Player.objects.current.get(name='p1.v2').team)

        # many-to-many relations
        self.assertEqual([], list(
            Award.objects.as_of(t2).get(name='a1.v1').players.all()))
        self.assertEqual('p2.v1', Award.objects.as_of(t3).get(
            name='a1.v1').players.first().name)
        self.assertEqual([], list(
            Award.objects.current.get(name='a1.v1').players.all()))

        # Expected version counts:
        self.assertEqual(1, Team.objects.filter(name='team1.v1').count())
        self.assertEqual(1, Team.objects.filter(name='team2.v1').count())
        self.assertEqual(3,
                         Player.objects.filter(identity=p1.identity).count())
        self.assertEqual(1, Player.objects.filter(name='p2.v1').count())
        m2m_manager = Award._meta.get_field('players').rel.through.objects
        self.assertEqual(1, m2m_manager.all().count())

    def test_restore_two_in_memory_objects(self):
        # Tests issue #90
        # Restoring two in-memory objects with the same identity, which,
        # according to their in-memory state, are both the current version,
        # should not result in having more than one current object with the
        # same identity present in the database.
        a = City(name="A")
        a.save()
        b = a.clone()
        b.name = "B"
        b.save()
        a = City.objects.get(name="A")
        a.restore()
        b = City.objects.get(name="B")
        b2 = b.restore()
        current_objects = City.objects.filter(version_end_date=None,
                                              identity=b.identity)
        self.assertEqual(1, len(current_objects))
        self.assertEqual(b2.pk, current_objects[0].pk)


class DetachTest(TestCase):
    def test_simple_detach(self):
        c1 = City.objects.create(name="Atlantis").clone()
        c1_identity = c1.identity
        c2 = c1.detach()
        c2.save()
        c1 = City.objects.current.get(pk=c1_identity)
        self.assertEqual(c1.name, c2.name)
        self.assertEqual(c2.id, c2.identity)
        self.assertNotEqual(c1.id, c2.id)
        self.assertNotEqual(c1.identity, c2.identity)
        self.assertEqual(2, City.objects.filter(identity=c1_identity).count())
        self.assertEqual(1, City.objects.filter(identity=c2.identity).count())

    def test_detach_with_relations(self):
        """
        ManyToMany and reverse ForeignKey relationships are not kept.
        ForeignKey relationships are kept.
        """
        t = Team.objects.create(name='Raining Rats')
        t_pk = t.pk
        m = Mascot.objects.create(name="Drippy", team=t)
        p = Player.objects.create(name="Robby", team=t)
        p_pk = p.pk
        a = Award.objects.create(name="Most slippery")
        a.players.add(p)

        p2 = p.detach()
        p2.save()
        p = Player.objects.current.get(pk=p_pk)
        self.assertEqual(t, p.team)
        self.assertEqual(t, p2.team)
        self.assertListEqual([a], list(p.awards.all()))
        self.assertListEqual([], list(p2.awards.all()))

        t2 = t.detach()
        t2.save()
        t = Team.objects.current.get(pk=t_pk)
        self.assertEqual({p, p2}, set(t.player_set.all()))
        self.assertEqual([], list(t2.player_set.all()))


class DeferredFieldsTest(TestCase):
    def setUp(self):
        self.c1 = City.objects.create(name="Porto")
        self.team1 = Team.objects.create(name="Tigers", city=self.c1)

    def test_simple_defer(self):
        limited = City.objects.current.only('name').get(pk=self.c1.pk)
        deferred_fields = set(Versionable.VERSIONABLE_FIELDS)
        deferred_fields.remove('id')
        self.assertSetEqual(deferred_fields,
                            set(limited.get_deferred_fields()))
        for field_name in deferred_fields:
            self.assertNotIn(field_name, limited.__dict__)

        deferred_fields = ['version_start_date', 'version_end_date']
        deferred = City.objects.current.defer(*deferred_fields).get(
            pk=self.c1.pk)
        self.assertSetEqual(set(deferred_fields),
                            set(deferred.get_deferred_fields()))
        for field_name in deferred_fields:
            self.assertNotIn(field_name, deferred.__dict__)

        # Accessing deferred fields triggers queries:
        with self.assertNumQueries(2):
            self.assertEquals(self.c1.version_start_date,
                              deferred.version_start_date)
            self.assertEquals(self.c1.version_end_date,
                              deferred.version_end_date)
        # If already fetched, no query is made:
        with self.assertNumQueries(0):
            self.assertEquals(self.c1.version_start_date,
                              deferred.version_start_date)

    def test_deferred_foreign_key_field(self):
        team_full = Team.objects.current.get(pk=self.team1.pk)
        self.assertIn('city_id', team_full.__dict__)
        team_light = Team.objects.current.only('name').get(pk=self.team1.pk)
        self.assertNotIn('city_id', team_light.__dict__)
        with self.assertNumQueries(2):
            # One query to get city_id, and one query to get the related City
            # object.
            self.assertEquals(self.c1.name, team_light.city.name)

    def test_reverse_foreign_key_access(self):
        city = City.objects.current.only('name').get(identity=self.c1.identity)
        with self.assertNumQueries(2):
            # One query to get the identity, one query to get the related
            # objects.
            self.assertSetEqual({self.team1.pk},
                                {o.pk for o in city.team_set.all()})

    def test_many_to_many_access(self):
        player1 = Player.objects.create(name='Raaaaaow', team=self.team1)
        player2 = Player.objects.create(name='Pssshh', team=self.team1)
        award1 = Award.objects.create(name='Fastest paws')
        award1.players.add(player2)
        award2 = Award.objects.create(name='Frighteningly fast')
        award2.players.add(player1, player2)

        player2_light = Player.objects.current.only('name').get(
            identity=player2.identity)
        with self.assertNumQueries(1):
            # Many-to-many fields use the id field, which is always fetched,
            # so only one query should be made to get the related objects.
            self.assertSetEqual({award1.pk, award2.pk},
                                {o.pk for o in player2_light.awards.all()})

        # And from the other direction:
        award2_light = Award.objects.current.only('name').get(
            identity=award2.identity)
        with self.assertNumQueries(1):
            self.assertSetEqual({player1.pk, player2.pk},
                                {o.pk for o in award2_light.players.all()})

    def test_clone_of_deferred_object(self):
        c1_v1_partial = City.objects.current.defer('name').get(pk=self.c1.pk)
        self.assertRaisesMessage(
            ValueError,
            'Can not clone a model instance that has deferred fields',
            c1_v1_partial.clone
        )

    def test_restore_of_deferred_object(self):
        t1 = get_utc_now()
        sleep(0.001)
        c1_v2 = self.c1.clone()
        c1_v1 = City.objects.as_of(t1).defer('name').get(
            identity=c1_v2.identity)
        self.assertRaisesMessage(
            ValueError,
            'Can not restore a model instance that has deferred fields',
            c1_v1.restore
        )<|MERGE_RESOLUTION|>--- conflicted
+++ resolved
@@ -2553,13 +2553,8 @@
             self.assertSetEqual({'pl1.v2', 'pl2.v1'},
                                 {p.name for p in team.prefetched_players})
 
-<<<<<<< HEAD
-            # When a different time is specified for the prefetch queryset
-            # than for the base queryset:
-
-=======
-        # When a different time is specified for the prefetch queryset than for the base queryset:
->>>>>>> cd8a416a
+        # When a different time is specified for the prefetch queryset than
+        # for the base queryset:
         with self.assertRaises(ValueError):
             _ = City.objects.current.filter(name='city.v2').prefetch_related(
                 Prefetch(
