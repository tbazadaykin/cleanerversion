# Copyright 2014 Swisscom, Sophia Engineering
#
# Licensed under the Apache License, Version 2.0 (the "License");
# you may not use this file except in compliance with the License.
# You may obtain a copy of the License at
#
# http://www.apache.org/licenses/LICENSE-2.0
#
# Unless required by applicable law or agreed to in writing, software
# distributed under the License is distributed on an "AS IS" BASIS,
# WITHOUT WARRANTIES OR CONDITIONS OF ANY KIND, either express or implied.
# See the License for the specific language governing permissions and
# limitations under the License.

from __future__ import unicode_literals

import datetime
from time import sleep
import itertools
from unittest import skip, skipUnless
import re
import uuid

from django import get_version
from django.core.exceptions import SuspiciousOperation, ObjectDoesNotExist, ValidationError
from django.db import connection, IntegrityError, transaction
from django.db.models import Q, Count, Prefetch, Sum
from django.db.models.deletion import ProtectedError
from django.test import TestCase
from django.utils.timezone import utc
from django.utils import six

from versions.exceptions import DeletionOfNonCurrentVersionError
from versions.models import get_utc_now, ForeignKeyRequiresValueError, Versionable
from versions_tests.models import (
    Award, B, C1, C2, C3, City, Classroom, Directory, Fan, Mascot, NonFan, Observer, Person, Player, Professor, Pupil,
    RabidFan, Student, Subject, Teacher, Team, Wine, WineDrinker, WineDrinkerHat, WizardFan
)


def get_relation_table(model_class, fieldname):
    field_object = model_class._meta.get_field(fieldname)
    direct = not field_object.auto_created or field_object.concrete

    if direct:
        field = field_object
    else:
        field = field_object.field
    return field.m2m_db_table()


def set_up_one_object_with_3_versions():
    b = B.objects.create(name='v1')

    sleep(0.001)
    t1 = get_utc_now()
    # 1ms sleeps are required, since sqlite has a 1ms precision in its datetime stamps
    # not inserting the sleep would make t1 point to the next version's start date, which would be wrong
    sleep(0.001)

    b = b.clone()
    b.name = 'v2'
    b.save()

    sleep(0.001)
    t2 = get_utc_now()
    # 1ms sleeps are required, since sqlite has a 1ms precision in its datetime stamps
    sleep(0.001)

    b = b.clone()
    b.name = 'v3'
    b.save()

    sleep(0.001)
    t3 = get_utc_now()

    return b, t1, t2, t3

def create_three_current_objects():
    b1 = B.objects.create(name = '1')
    b2 = B.objects.create(name = '2')
    b3 = B.objects.create(name = '3')
    return b1, b2, b3


def remove_white_spaces(self, s):
    return re.sub(r'\s+', '', s)


def assertStringEqualIgnoreWhiteSpaces(self, expected, obtained):
    expected = self.remove_white_spaces(expected).lower()
    obtained = self.remove_white_spaces(obtained).lower()
    self.assertEqual(expected, obtained)


TestCase.remove_white_spaces = remove_white_spaces
TestCase.assertStringEqualIgnoreWhiteSpaces = assertStringEqualIgnoreWhiteSpaces


class CreationTest(TestCase):
    def test_create_using_manager(self):
        b = B.objects.create(name='someB')
        self.assertTrue(isinstance(b, Versionable))
        self.assertEqual(b.version_start_date, b.version_birth_date)

        b_new = b.clone()
        self.assertTrue(isinstance(b_new, Versionable))
        self.assertEqual(b_new.version_start_date, b.version_end_date)

    def test_create_using_constructor(self):
        b = B(name='someB')
        b.save()
        self.assertTrue(isinstance(b, Versionable))
        self.assertEqual(b.version_start_date, b.version_birth_date)

        b_new = b.clone()
        self.assertTrue(isinstance(b_new, Versionable))
        self.assertEqual(b_new.version_start_date, b.version_end_date)

    def test_full_clean(self):
        """
        A full clean will fail if some field allows null but not blank, and
        no value is specified (version_end_date, for example).
        """
        b = B(name='someB')
        try:
            b.full_clean()
        except ValidationError:
            self.fail("Full clean did not succeed")


class DeletionTest(TestCase):
    def setUp(self):
        self.b, self.t1, self.t2, self.t3 = set_up_one_object_with_3_versions()

    def test_deleting(self):
        """
        When deleting an object in the database the object count should stay
        constant as we are doing a soft-delete.
        """
        self.assertEqual(3, B.objects.all().count())

        b = B.objects.current.first()
        b.delete()

        self.assertEqual(3, B.objects.all().count())

    def test_deleting_non_current_version(self):
        """
        Deleting a previous version of an object is not possible and an
        exception must be raised if such an action is attempted.
        """
        self.assertEqual(3, B.objects.all().count())

        current = B.objects.current.first()
        previous = B.objects.previous_version(current)

        self.assertRaises(DeletionOfNonCurrentVersionError, previous.delete)

    def test_delete_using_current_queryset(self):
        B.objects.current.all().delete()
        bs = list(B.objects.all())
        self.assertEqual(3, len(bs))
        for b in bs:
            self.assertIsNotNone(b.version_end_date)

    def test_delete_using_non_current_queryset(self):

        B.objects.create(name='Buzz')

        qs = B.objects.all().filter(version_end_date__isnull=True)
        self.assertEqual(2, len(qs))
        pks = [o.pk for o in qs]

        qs.delete()
        bs = list(B.objects.all().filter(pk__in=pks))
        self.assertEqual(2, len(bs))
        for b in bs:
            self.assertIsNotNone(b.version_end_date)

    def test_deleteing_non_current_version_with_queryset(self):
        qs = B.objects.all().filter(version_end_date__isnull=False)
        self.assertEqual(2, qs.count())
        pks = [o.pk for o in qs]

        B.objects.all().filter(pk__in=pks).delete()

        # None of the objects should have been deleted, because they are not current.
        self.assertEqual(2, B.objects.all().filter(pk__in=pks).count())

    def test_delete_related_with_non_versionable(self):
        jackie = WineDrinker.objects.create(name='Jackie')
        red_sailor_hat = WineDrinkerHat.objects.create(shape='Sailor', color='red', wearer=jackie)
        jackie.delete()
        self.assertEqual(WineDrinkerHat.objects.count(), 0)
        self.assertEqual(WineDrinker.objects.current.count(), 0)


class DeletionHandlerTest(TestCase):
    """Tests that the ForeignKey on_delete parameters have the expected effects"""

    def setUp(self):
        self.city = City.objects.create(name='c.v1')
        self.team = Team.objects.create(name='t.v1', city=self.city)
        self.default_team = Team.objects.create(name='default_team.v1')
        self.p1 = Player.objects.create(name='p1.v1', team=self.team)
        self.p2 = Player.objects.create(name='p2.v1', team=self.team)
        self.m1 = Mascot.objects.create(name='m1.v1', team=self.team)
        self.m2 = Mascot.objects.create(name='m2.v1', team=self.team)
        self.f1 = Fan.objects.create(name='f1.v1', team=self.team)
        self.f2 = Fan.objects.create(name='f2.v1', team=self.team)
        self.f3 = Fan.objects.create(name='f3.v1', team=self.team)
        self.rf1 = RabidFan.objects.create(name='rf1.v1', team=self.team)
        self.nf1 = NonFan.objects.create(name='nf1.v1', team=self.team)
        self.a1 = Award.objects.create(name='a1.v1')
        self.a1.players.add(self.p1, self.p2)

    def test_on_delete(self):
        t1 = get_utc_now()
        player_filter = {'pk__in': [self.p1.pk, self.p2.pk]}
        team_filter = {'pk__in': [self.team.pk]}
        mascot_filter = {'pk__in': [self.m1.pk, self.m2.pk]}
        fan_filter = {'pk__in': [self.f1.pk, self.f2.pk, self.f3.pk]}
        rabid_fan_filter = {'pk__in': [self.rf1.pk]}
        non_fan_filter = {'pk__in': [self.nf1.pk]}
        award_qs = Award.objects.current.filter(pk=self.a1.pk)[0]

        self.assertEqual(1, Team.objects.current.filter(**team_filter).count())
        self.assertEqual(2, Player.objects.current.filter(**player_filter).count())
        self.assertEqual(2, award_qs.players.count())
        self.assertEqual(2, Mascot.objects.current.filter(**mascot_filter).count())
        self.assertEqual(3, Fan.objects.current.filter(**fan_filter).count())
        self.assertEqual(1, RabidFan.objects.current.filter(**rabid_fan_filter).count())
        self.assertEqual(1, NonFan.objects.current.filter(**non_fan_filter).count())

        self.city.delete()

        # Cascading deletes are the default behaviour.
        self.assertEqual(0, Team.objects.current.filter(**team_filter).count())
        self.assertEqual(0, Player.objects.current.filter(**player_filter).count())
        self.assertEqual(0, Mascot.objects.current.filter(**mascot_filter).count())

        # Many-to-Many relationships are terminated.
        self.assertEqual(0, award_qs.players.count())
        # But a record of them still exists.
        self.assertEqual(2, Award.objects.as_of(t1).get(pk=self.a1.pk).players.count())

        # The fans picked another team (on_delete=SET(default_team))
        fans = Fan.objects.current.filter(**fan_filter).all()
        self.assertEqual(3, fans.count())
        fans_teams = {f.team for f in fans}
        self.assertEqual({self.default_team}, fans_teams)

        # The rabid fan doesn't go away if he loses his team, he's still rabid, he just
        # doesn't have a team anymore. (on_delete=SET_NULL)
        self.assertEqual(1, RabidFan.objects.current.filter(**rabid_fan_filter).count())
        rabid_fan = RabidFan.objects.current.filter(**rabid_fan_filter)[0]
        self.assertEqual(None, rabid_fan.team)
        self.assertEqual(self.team.identity, RabidFan.objects.previous_version(rabid_fan).team_id)

        # The non-fan isn't affected (on_delete=DO_NOTHING)
        self.assertEqual(1, NonFan.objects.current.filter(**non_fan_filter).count())
        # This leaves a reference to the deleted team ... hey, that's what DO_NOTHING means.
        self.assertEqual(self.team.pk, NonFan.objects.current.filter(**non_fan_filter)[0].team_id)

    def test_protected_delete(self):
        WizardFan.objects.create(name="Gandalf", team=self.team)
        # The wizard does his best to protect his team and it's city. (on_delete=PROTECTED)
        with self.assertRaises(ProtectedError):
            self.city.delete()
        self.assertEqual(1, Team.objects.current.filter(pk=self.team.pk).count())
        self.assertEqual(1, City.objects.current.filter(pk=self.city.pk).count())

    def test_deleting_when_m2m_history(self):
        through = Award._meta.get_field('players').rel.through
        a1 = Award.objects.create(name="bravo")
        p1 = Player.objects.create(name="Jessie")
        a1.players = [p1]
        self.assertEqual(1, through.objects.filter(player_id=p1.pk).count())
        self.assertEqual(1, through.objects.current.filter(player_id=p1.pk).count())
        a1.players = []
        self.assertEqual(1, through.objects.filter(player_id=p1.pk).count())
        self.assertEqual(0, through.objects.current.filter(player_id=p1.pk).count())
        p1.delete()
        self.assertEqual(1, through.objects.filter(player_id=p1.pk).count())
        self.assertEqual(0, through.objects.current.filter(player_id=p1.pk).count())

class CurrentVersionTest(TestCase):
    def setUp(self):
        self.b, self.t1, self.t2, self.t3 = set_up_one_object_with_3_versions()

    def test_simple_case(self):
        should_be_v3 = B.objects.current.first()

        self.assertEqual('v3', should_be_v3.name)

    def test_after_adding_new_version(self):
        """
        Create a new version of an object and tests that it has become the
        'current' version
        """
        b = self.b.clone()
        b.name = 'v4'
        b.save()

        sleep(0.1)

        should_be_v4 = B.objects.current.first()
        self.assertEqual('v4', should_be_v4.name)

    def test_after_deleting_current_version(self):
        """
        Test that after deleting an object there is no 'current' version of
        this object available.
        """
        self.b.delete()

        self.assertIsNone(B.objects.current.first())

    def test_getting_current_version(self):
        """
        Test that we can get the current version of any object by calling
        the current_version() function
        """
        v2 = B.objects.as_of(self.t2).first()

        should_be_v3 = B.objects.current_version(v2)
        self.assertEqual('v3', should_be_v3.name)

    def test_getting_current_version_but_deleted(self):
        """
        Test that the current_version returns nothing when called with a
        deleted object
        :return:
        """
        current = B.objects.current.first()
        previous = B.objects.previous_version(current)
        current.delete()

        self.assertIsNone(B.objects.current_version(previous))
        self.assertIsNone(B.objects.current_version(current))


class VersionedQuerySetTest(TestCase):
    def test_queryset_without_using_as_of(self):
        b = B.objects.create(name='blabla')

        b.name = 'blibli'
        b.save()

        o = B.objects.first()

        self.assertEqual(b.name, o.name)

    def test_queryset_using_as_of(self):
        """
        Creates one object having 3 versions and then tests that the as_of method
        is returning the correct version when given the corresponding timestamp
        """
        b, t1, t2, t3 = set_up_one_object_with_3_versions()

        o = B.objects.as_of(t1).first()
        self.assertEqual('v1', o.name)

        o = B.objects.as_of(t2).first()
        self.assertEqual('v2', o.name)


    def test_queryset_using_delete(self):
        """
        Creates 3 objects with all current and then tests that the delete method
        makes the current versions a historical version (adding a version_end_date)
        """
        b1, b2, b3 = create_three_current_objects()
        self.assertEqual(True, b1.is_current)
        self.assertEqual(True, b2.is_current)
        self.assertEqual(True, b3.is_current)

        qs = B.objects.filter(name__in = ['1','2','3']).all()
        qs.delete()

        b1 = B.objects.get(name = '1')
        b2 = B.objects.get(name = '2')
        b3 = B.objects.get(name = '3')
        self.assertEqual(False, b1.is_current)
        self.assertEqual(False, b2.is_current)
        self.assertEqual(False, b3.is_current)


class VersionNavigationTest(TestCase):
    def setUp(self):
        self.b, self.t1, self.t2, self.t3 = set_up_one_object_with_3_versions()

    def test_getting_next_version(self):
        """
        Get the first version of an object and navigate to the next version
        until we reach the last version.
        """
        self.assertEqual(B.objects.all().count(), 3)

        v1 = B.objects.as_of(self.t1).first()
        self.assertEqual('v1', v1.name)

        should_be_v2 = B.objects.next_version(v1)
        self.assertEqual('v2', should_be_v2.name)
        v2 = should_be_v2

        should_be_v3 = B.objects.next_version(v2)
        self.assertEqual('v3', should_be_v3.name)
        v3 = should_be_v3

        should_still_be_v3 = B.objects.next_version(v3)
        self.assertEqual('v3', should_still_be_v3.name)

    def test_getting_previous_version(self):
        """
        Get the last version of an object and navigate to the previous version
        until we reach the first one.
        """
        v3 = B.objects.as_of(self.t3).first()
        self.assertEqual('v3', v3.name)

        should_be_v2 = B.objects.previous_version(v3)
        self.assertEqual('v2', should_be_v2.name)
        v2 = should_be_v2

        should_be_v1 = B.objects.previous_version(v2)
        self.assertEqual('v1', should_be_v1.name)
        v1 = should_be_v1

        should_still_be_v1 = B.objects.previous_version(v1)
        self.assertEqual('v1', should_still_be_v1.name)

    def test_getting_nonexistent_next_version(self):
        """
        Raise an error when trying to look up the next version of the last version of a deleted object.
        """
        v3 = B.objects.as_of(self.t3).first()
        v3.delete()

        self.assertRaises(ObjectDoesNotExist, lambda: B.objects.next_version(v3))


class VersionNavigationAsOfTest(TestCase):
    def setUp(self):
        city1 = City.objects.create(name='city1')
        city2 = City.objects.create(name='city2')
        team1 = Team.objects.create(name='team1', city=city1)
        team2 = Team.objects.create(name='team2', city=city1)
        team3 = Team.objects.create(name='team3', city=city2)
        # At t1: city1 - (team1, team2) / city2 - (team3)
        self.t1 = get_utc_now()

        sleep(0.01)
        team2 = team2.clone()
        team2.city = city2
        team2.save()
        # At t2: city1 - (team1) / city2 - (team2, team3)
        self.t2 = get_utc_now()

        sleep(0.01)
        city1 = city1.clone()
        city1.name = 'city1.a'
        city1.save()
        # At t3: city1.a - (team1) / city2 - (team1, team2, team3)
        self.t3 = get_utc_now()

        sleep(0.01)
        team1 = team1.clone()
        team1.name = 'team1.a'
        team1.city = city2
        team1.save()
        # At t4: city1.a - () / city2 - (team1.a, team2, team3)
        self.t4 = get_utc_now()

        sleep(0.01)
        team1 = team1.clone()
        team1.city = city1
        team1.name = 'team1.b'
        team1.save()
        # At t5: city1.a - (team1.b) / city2 - (team2, team3)
        self.t5 = get_utc_now()

    def test_as_of_parameter(self):
        city1_t2 = City.objects.as_of(self.t2).get(name__startswith='city1')
        self.assertEqual(1, city1_t2.team_set.all().count())
        self.assertFalse(city1_t2.is_current)

        # as_of 'end' for current version means "current", not a certain point in time
        city1_current = City.objects.next_version(city1_t2, relations_as_of='end')
        self.assertTrue(city1_current.is_current)
        self.assertIsNone(city1_current._querytime.time)
        teams = city1_current.team_set.all()
        self.assertEqual(1, teams.count())
        self.assertEqual('team1.b', teams[0].name)

        # as_of 'end' for non-current version means at a certain point in time
        city1_previous = City.objects.previous_version(city1_current, relations_as_of='end')
        self.assertIsNotNone(city1_previous._querytime.time)

        # as_of 'start': returns version at the very start of it's life.
        city1_latest_at_birth = City.objects.next_version(city1_t2, relations_as_of='start')
        self.assertTrue(city1_latest_at_birth.is_current)
        self.assertEqual(1, city1_latest_at_birth.team_set.count())
        self.assertIsNotNone(city1_latest_at_birth._querytime.time)
        self.assertEqual(city1_latest_at_birth._querytime.time, city1_latest_at_birth.version_start_date)

        # as_of datetime: returns a version at a given point in time.
        city1_t4 = City.objects.next_version(city1_t2, relations_as_of=self.t4)
        self.assertTrue(city1_latest_at_birth.is_current)
        self.assertIsNotNone(city1_latest_at_birth._querytime.time)
        teams = city1_latest_at_birth.team_set.all()
        self.assertEqual(1, teams.count())
        self.assertEqual('team1', teams[0].name)

        # as_of None: returns object without time restriction for related objects.
        # This means, that all other related object versions that have been associated with
        # this object are returned when queried, without applying any time restriction.
        city1_v2 = City.objects.current_version(city1_t2, relations_as_of=None)
        self.assertFalse(city1_v2._querytime.active)
        teams = city1_v2.team_set.all()
        team_names = {team.name for team in teams}
        self.assertEqual(3, teams.count())
        self.assertSetEqual({'team1', 'team2', 'team1.b'}, team_names)

    def test_invalid_as_of_parameter(self):
        city = City.objects.current.get(name__startswith='city1')

        with self.assertRaises(TypeError):
            City.objects.previous_version(city, relations_as_of='endlich')

        # Using an as_of time before the object's validity period:
        with self.assertRaises(ValueError):
            City.objects.current_version(city, relations_as_of=self.t1)

        # Using an as_of time after the object's validity period:
        with self.assertRaises(ValueError):
            City.objects.previous_version(city, relations_as_of=self.t5)


class HistoricObjectsHandling(TestCase):
    t0 = datetime.datetime(1980, 1, 1, tzinfo=utc)
    t1 = datetime.datetime(1984, 4, 23, tzinfo=utc)
    t2 = datetime.datetime(1985, 4, 23, tzinfo=utc)
    in_between_t1_and_t2 = datetime.datetime(1984, 5, 30, tzinfo=utc)
    after_t2 = datetime.datetime(1990, 1, 18, tzinfo=utc)

    def test_create_using_manager(self):
        b = B.objects._create_at(self.t1, name='someB')
        self.assertEqual(self.t1, b.version_birth_date)
        self.assertEqual(self.t1, b.version_start_date)

        b_v2 = b._clone_at(self.t2)
        self.assertEqual(b_v2.version_start_date, b.version_end_date)

        # Query these objects
        b_v1 = B.objects.as_of(self.in_between_t1_and_t2).get(name='someB')
        self.assertFalse(b_v1.is_current)
        self.assertEqual(b_v1.version_birth_date, b_v1.version_start_date)

        b_v2 = B.objects.as_of(self.after_t2).get(name='someB')
        self.assertTrue(b_v2.is_current)
        self.assertNotEqual(b_v2.version_birth_date, b_v2.version_start_date)

    def test_create_using_constructor(self):
        b = B(name='someB').at(self.t1)
        b.save()
        self.assertEqual(self.t1, b.version_birth_date)
        self.assertEqual(self.t1, b.version_start_date)

        b_v2 = b._clone_at(self.t2)
        self.assertEqual(b_v2.version_start_date, b.version_end_date)

        # Query these objects
        b_v1 = B.objects.as_of(self.in_between_t1_and_t2).get(name='someB')
        self.assertFalse(b_v1.is_current)
        self.assertEqual(b_v1.version_birth_date, b_v1.version_start_date)

        b_v2 = B.objects.as_of(self.after_t2).get(name='someB')
        self.assertTrue(b_v2.is_current)
        self.assertNotEqual(b_v2.version_birth_date, b_v2.version_start_date)

    def test_wrong_temporal_moving_of_objects(self):
        """
        Test that the restriction about creating "past objects' are operational:
           - we cannot give something else than a timestamp to at()
           - we cannot move anywhere in time an object
        """
        b = B(name='someB')
        self.assertRaises(ValueError, lambda: b.at('bla'))
        b.at(self.t1)
        b.save()

        b_new = b._clone_at(self.t2)
        self.assertRaises(SuspiciousOperation, lambda: b.at(self.t2))
        self.assertRaises(SuspiciousOperation, lambda: b_new.at(self.t1))

    def test_cloning_before_birth_date(self):
        b = B.objects._create_at(self.t1, name='someB')
        self.assertRaises(ValueError, b._clone_at, *[self.t0])


class OneToManyTest(TestCase):
    def setUp(self):
        self.team = Team.objects.create(name='t.v1')
        self.p1 = Player.objects.create(name='p1.v1', team=self.team)
        self.p2 = Player.objects.create(name='p2.v1', team=self.team)

    def test_simple(self):
        """
        Test that we have 2 players in the team.
        """
        self.assertEqual(2, self.team.player_set.count())

    def test_creating_new_version_of_the_team(self):
        t1 = get_utc_now()
        sleep(0.1)

        team = self.team.clone()
        team.name = 't.v2'
        team.save()

        t2 = get_utc_now()

        self.assertEqual(2, Team.objects.all().count())

        team = Team.objects.current.first()
        # Either we can test the version_end_date...
        self.assertIsNone(team.version_end_date)
        # ...or the is_current property
        self.assertTrue(team.is_current)

        # We didn't change anything to the players so there must be 2 players in
        # the team at time t1...
        team_at_t1 = Team.objects.as_of(t1).first()
        # TODO: Remove the following (useless) line, once Django1.8 is working
        t1_player_queryset = team_at_t1.player_set.all()
        # TODO: [django18 compat] The SQL query in t1_player_queryset.query shows that the Team pk value (team_at_t1.id)
        # is used to look up the players (instead of the identity property value (team_at_t1.identity))
        self.assertEqual(2, team_at_t1.player_set.count())

        # ... and at time t2
        team_at_t2 = Team.objects.as_of(t2).first()
        self.assertEqual(2, team_at_t2.player_set.count())

    def test_finding_object_with_historic_foreign_key(self):
        t1 = get_utc_now()
        sleep(0.01)
        team = self.team.clone()
        team.name = 't.v2'
        team.save()
        t2 = get_utc_now()
        sleep(0.01)
        team = team.clone()
        team.name = 't.v3'
        team.save()
        team_at_t1 = Team.objects.as_of(t1).get(identity=team.identity)
        team_at_t2 = Team.objects.as_of(t2).get(identity=team.identity)
        team_current = Team.objects.current.get(identity=team.identity)

        # self.p1's foreign key to self.team is it's original value, which is equal
        # to team_at_t1's identity, but not (any longer) team_at_t1's id.

        # The following queries should all work to return the self.p1 Player:

        # Using a cross-relation lookup on a non-identity field (team__name):
        player_p1_lookup = Player.objects.as_of(t1).get(team__name=team_at_t1.name, name='p1.v1')
        self.assertEqual(self.p1, player_p1_lookup)

        # Explicitly specifying the identity field in the lookup:
        player_p1_explicit = Player.objects.as_of(t1).get(team__identity=team_at_t1.identity, name='p1.v1')
        self.assertEqual(self.p1, player_p1_explicit)

        # The following three all work because the foreign key actually refers to the identity
        # field of the foreign object (which equals the identity of the current object).

        # Providing the current related object to filter on:
        player_p1_obj_current = Player.objects.as_of(t1).get(team=team_current, name='p1.v1')
        self.assertEqual(self.p1, player_p1_obj_current)
        self.assertEqual(team_at_t1, player_p1_obj_current.team)

        # Providing the related object that existed at the as_of time:
        player_p1_obj_as_of = Player.objects.as_of(t1).get(team=team_at_t1, name='p1.v1')
        self.assertEqual(self.p1, player_p1_obj_as_of)
        self.assertEqual(team_at_t1, player_p1_obj_as_of.team)

        # Providing the related object that is neither current, nor the one that existed
        # at the as_of time, but that has the same identity.
        player_p1_obj_other_version = Player.objects.as_of(t1).get(team=team_at_t2, name='p1.v1')
        self.assertEqual(self.p1, player_p1_obj_other_version)
        self.assertEqual(team_at_t1, player_p1_obj_other_version.team)

    def test_creating_new_version_of_the_player(self):
        t1 = get_utc_now()
        sleep(0.1)

        p1 = self.p1.clone()
        p1.name = 'p1.v2'
        p1.save()

        sleep(0.1)
        t2 = get_utc_now()

        self.assertEqual(3, Player.objects.all().count())

        # at t1 there is no player named 'p1.v2'
        team = Team.objects.as_of(t1).first()
        self.assertEqual(2, team.player_set.count())
        for player in team.player_set.all():
            self.assertNotEqual(u'p1.v2', six.u(str(player.name)))

        # at t2 there must be a 2 players and on of them is named 'p1.v2'
        team = Team.objects.as_of(t2).first()
        self.assertEqual(2, team.player_set.count())

        if six.PY2:
            matches = itertools.ifilter(lambda x: x.name == 'p1.v2', team.player_set.all())
        if six.PY3:
            matches = filter(lambda x: x.name == 'p1.v2', team.player_set.all())
        self.assertEqual(1, len(list(matches)))

    def test_adding_one_more_player_to_the_team(self):
        t1 = get_utc_now()
        sleep(0.1)

        self.assertEqual(2, self.team.player_set.all().count())

        new_player = Player.objects.create(name='p3.v1', team=self.team)
        t2 = get_utc_now()

        # there should be 3 players now in the team
        self.assertEqual(3, self.team.player_set.all().count())

        # there should be 2 players in the team at time t1
        team_at_t1 = Team.objects.as_of(t1).first()
        self.assertEqual(2, team_at_t1.player_set.all().count())

        # there should be 3 players in the team at time t2
        team_at_t2 = Team.objects.as_of(t2).first()
        self.assertEqual(3, team_at_t2.player_set.all().count())

    def test_removing_and_then_adding_again_same_player(self):
        t1 = get_utc_now()
        sleep(0.1)

        p1 = self.p1.clone()
        p1.team = None
        p1.name = 'p1.v2'
        p1.save()

        t2 = get_utc_now()
        sleep(0.1)

        p1 = p1.clone()
        p1.team = self.team
        p1.name = 'p1.v3'
        p1.save()

        t3 = get_utc_now()

        # there should be 2 players in the team if we put ourselves back at time t1
        team_at_t1 = Team.objects.as_of(t1).first()
        self.assertEqual(2, team_at_t1.player_set.all().count())

        # there should be 1 players in the team if we put ourselves back at time t2
        team_at_t2 = Team.objects.as_of(t2).first()
        self.assertEqual(1, team_at_t2.player_set.all().count())
        p1_at_t2 = Player.objects.as_of(t2).get(name__startswith='p1')
        self.assertIsNone(p1_at_t2.team)

        # there should be 2 players in the team if we put ourselves back at time t3
        team_at_t3 = Team.objects.as_of(t3).first()
        self.assertEqual(2, team_at_t3.player_set.all().count())

    def test_removing_and_then_adding_again_same_player_on_related_object(self):
        t1 = get_utc_now()
        sleep(0.1)

        self.team.player_set.remove(self.p1)

        # Remember: self.p1 was cloned while removing and is not current anymore!!
        # This property has to be documented, since it's critical for developers!
        # At this time, there is no mean to replace the contents of self.p1 within the
        # remove method
        p1 = Player.objects.current.get(name__startswith='p1')
        self.assertNotEqual(p1, self.p1)
        p1.name = 'p1.v2'
        p1.save()
        self.p1 = p1

        t2 = get_utc_now()
        sleep(0.1)

        self.team.player_set.add(self.p1)

        # Same thing here! Don't rely on an added value!
        p1 = Player.objects.current.get(name__startswith='p1')
        p1.name = 'p1.v3'
        p1.save()

        t3 = get_utc_now()

        # there should be 2 players in the team if we put ourselves back at time t1
        team_at_t1 = Team.objects.as_of(t1).first()
        self.assertEqual(2, team_at_t1.player_set.all().count())

        # there should be 1 players in the team if we put ourselves back at time t2
        team_at_t2 = Team.objects.as_of(t2).first()
        self.assertEqual(1, team_at_t2.player_set.all().count())

        # there should be 2 players in the team if we put ourselves back at time t3
        team_at_t3 = Team.objects.as_of(t3).first()
        self.assertEqual(2, team_at_t3.player_set.all().count())


class SelfOneToManyTest(TestCase):
    def setUp(self):
        """
        Setting up one parent folder having 2 sub-folders
        """
        parentdir_v1 = Directory.objects.create(name='parent.v1')

        subdir1_v1 = Directory.objects.create(name='subdir1.v1')
        subdir2_v1 = Directory.objects.create(name='subdir2.v1')

        parentdir_v1.directory_set.add(subdir1_v1)
        parentdir_v1.directory_set.add(subdir2_v1)

    def test_creating_new_version_of_parent_directory(self):
        t1 = get_utc_now()
        sleep(0.1)

        parentdir_v1 = Directory.objects.get(name__startswith='parent.v1')
        self.assertTrue(parentdir_v1.is_current)
        parentdir_v2 = parentdir_v1.clone()
        parentdir_v2.name = 'parent.v2'
        parentdir_v2.save()

        t2 = get_utc_now()

        # 1 parent dir, 2 subdirs, 2 new versions after linking then together
        # and 1 new version of the parent dir
        self.assertEqual(6, Directory.objects.all().count())

        self.assertTrue(parentdir_v2.is_current)

        # We didn't change anything to the subdirs so there must be 2 subdirs in
        # the parent at time t1...
        parentdir_at_t1 = Directory.objects.as_of(t1).get(name__startswith='parent')
        self.assertEqual(2, parentdir_at_t1.directory_set.count())

        # ... and at time t2
        parentdir_at_t2 = Directory.objects.as_of(t2).get(name__startswith='parent')
        self.assertEqual(2, parentdir_at_t2.directory_set.count())

    def test_creating_new_version_of_the_subdir(self):
        t1 = get_utc_now()

        subdir1_v1 = Directory.objects.current.get(name__startswith='subdir1')
        subdir1_v2 = subdir1_v1.clone()
        subdir1_v2.name = 'subdir1.v2'
        subdir1_v2.save()

        sleep(0.1)
        t2 = get_utc_now()

        # Count all Directory instance versions:
        # 3 initial versions + 2 subdirs added to parentdir (implies a clone) + 1 subdir1 that was explicitely cloned = 6
        self.assertEqual(6, Directory.objects.all().count())

        # at t1 there is no directory named 'subdir1.v2'
        parentdir_at_t1 = Directory.objects.as_of(t1).get(name__startswith='parent')
        self.assertEqual(2, parentdir_at_t1.directory_set.count())

        for subdir in parentdir_at_t1.directory_set.all():
            self.assertNotEqual('subdir1.v2', subdir.name)

        # at t2 there must be 2 directories and ...
        parentdir_at_t2 = Directory.objects.as_of(t2).get(name__startswith='parent')
        self.assertEqual(2, parentdir_at_t2.directory_set.count())

        # ... and one of then is named 'subdir1.v2'
        if six.PY2:
            matches = itertools.ifilter(lambda x: x.name == 'subdir1.v2', parentdir_at_t2.directory_set.all())
        if six.PY3:
            matches = filter(lambda x: x.name == 'subdir1.v2', parentdir_at_t2.directory_set.all())
        self.assertEqual(1, len(list(matches)))

    def test_adding_more_subdir(self):
        t1 = get_utc_now()
        sleep(0.1)

        current_parentdir = Directory.objects.current.get(name__startswith='parent')
        self.assertEqual(2, current_parentdir.directory_set.all().count())
        sleep(0.1)

        Directory.objects.create(name='subdir3.v1', parent=current_parentdir)
        t2 = get_utc_now()

        # There must be 3 subdirectories in the parent directory now. Since current_parentdir has never had an as_of
        # specified, it will reflect the current state.
        self.assertEqual(3, current_parentdir.directory_set.all().count())

        # there should be 2 directories in the parent directory at time t1
        parentdir_at_t1 = Directory.objects.as_of(t1).filter(name='parent.v1').first()
        self.assertEqual(2, parentdir_at_t1.directory_set.all().count())

        # there should be 3 directories in the parent directory at time t2
        parentdir_at_t2 = Directory.objects.as_of(t2).filter(name='parent.v1').first()
        self.assertEqual(3, parentdir_at_t2.directory_set.all().count())

    def test_removing_and_then_adding_again_same_subdir(self):
        t1 = get_utc_now()
        sleep(0.1)

        subdir1_v1 = Directory.objects.current.get(name__startswith='subdir1')
        subdir1_v2 = subdir1_v1.clone()
        subdir1_v2.parent = None
        subdir1_v2.name = 'subdir1.v2'
        subdir1_v2.save()

        t2 = get_utc_now()
        sleep(0.1)

        current_parentdir = Directory.objects.current.get(name__startswith='parent')
        subdir1_v3 = subdir1_v2.clone()
        subdir1_v3.parent = current_parentdir
        subdir1_v3.name = 'subdir1.v3'
        subdir1_v3.save()

        t3 = get_utc_now()

        # there should be 2 directories in the parent directory at time t1
        parentdir_at_t1 = Directory.objects.as_of(t1).get(name__startswith='parent')
        self.assertEqual(2, parentdir_at_t1.directory_set.all().count())

        # there should be 1 directory in the parent directory at time t2
        parentdir_at_t2 = Directory.objects.as_of(t2).get(name__startswith='parent')
        self.assertEqual(1, parentdir_at_t2.directory_set.all().count())

        # there should be 2 directories in the parent directory at time t3
        parentdir_at_t3 = Directory.objects.as_of(t3).get(name__startswith='parent')
        self.assertEqual(2, parentdir_at_t3.directory_set.all().count())


class OneToManyFilteringTest(TestCase):
    def setUp(self):
        team = Team.objects.create(name='t.v1')
        p1 = Player.objects.create(name='p1.v1', team=team)
        p2 = Player.objects.create(name='p2.v1', team=team)

        self.t1 = get_utc_now()
        sleep(0.1)
        # State at t1
        # Players: [p1.v1, p2.v1]
        # Teams: [t.v1]
        # t.player_set = [p1, p2]

        team.player_set.remove(p2)

        p2 = Player.objects.current.get(name='p2.v1')
        p2.name = 'p2.v2'
        p2.save()

        self.t2 = get_utc_now()
        sleep(0.1)
        # State at t2
        # Players: [p1.v1, p2.v1, p2.v2]
        # Teams: [t.v1]
        # t.player_set = [p1]

        team.player_set.remove(p1)

        p1 = Player.objects.current.get(name='p1.v1')
        p1.name = 'p1.v2'
        p1.save()

        self.t3 = get_utc_now()
        sleep(0.1)
        # State at t3
        # Players: [p1.v1, p2.v1, p2.v2, p1.v2]
        # Teams: [t.v1]
        # t.player_set = []

        # Let's get those players back into the game!
        team.player_set.add(p1)
        team.player_set.add(p2)

        p1 = Player.objects.current.get(name__startswith='p1')
        p1.name = 'p1.v3'
        p1.save()

        p2 = Player.objects.current.get(name__startswith='p2')
        p2.name = 'p2.v3'
        p2.save()

        self.t4 = get_utc_now()
        sleep(0.1)
        # State at t4
        # Players: [p1.v1, p2.v1, p2.v2, p1.v2, p2.v3, p1.v3]
        # Teams: [t.v1]
        # t.player_set = [p1, p2]

        p1.delete()

        self.t5 = get_utc_now()
        # State at t4
        # Players: [p1.v1, p2.v1, p2.v2, p1.v2, p2.v3, p1.v3]
        # Teams: [t.v1]
        # t.player_set = [p2]

    def test_filtering_on_the_other_side_of_the_relation(self):
        self.assertEqual(1, Team.objects.all().count())
        self.assertEqual(1, Team.objects.as_of(self.t1).all().count())
        self.assertEqual(3, Player.objects.filter(name__startswith='p1').all().count())
        self.assertEqual(3, Player.objects.filter(name__startswith='p2').all().count())
        self.assertEqual(1, Player.objects.as_of(self.t1).filter(name='p1.v1').all().count())
        self.assertEqual(1, Player.objects.as_of(self.t1).filter(name='p2.v1').all().count())

        # at t1 there should be one team with two players
        team_p1 = Team.objects.as_of(self.t1).filter(player__name='p1.v1').first()
        self.assertIsNotNone(team_p1)
        team_p2 = Team.objects.as_of(self.t1).filter(player__name='p2.v1').first()
        self.assertIsNotNone(team_p2)

        # at t2 there should be one team with one single player called 'p1.v1'
        team_p1 = Team.objects.as_of(self.t2).filter(player__name='p1.v1').first()
        team_p2 = Team.objects.as_of(self.t2).filter(player__name='p2.v2').first()
        self.assertIsNotNone(team_p1)
        self.assertEqual(team_p1.name, 't.v1')
        self.assertEqual(1, team_p1.player_set.count())
        self.assertIsNone(team_p2)

        # at t3 there should be one team with no players
        team_p1 = Team.objects.as_of(self.t3).filter(player__name='p1.v2').first()
        team_p2 = Team.objects.as_of(self.t3).filter(player__name='p2.v2').first()
        self.assertIsNone(team_p1)
        self.assertIsNone(team_p2)

        # at t4 there should be one team with two players again!
        team_p1 = Team.objects.as_of(self.t4).filter(player__name='p1.v3').first()
        team_p2 = Team.objects.as_of(self.t4).filter(player__name='p2.v3').first()
        self.assertIsNotNone(team_p1)
        self.assertEqual(team_p1.name, 't.v1')
        self.assertIsNotNone(team_p2)
        self.assertEqual(team_p2.name, 't.v1')
        self.assertEqual(team_p1, team_p2)
        self.assertEqual(2, team_p1.player_set.count())

    def test_simple_filter_using_q_objects(self):
        """
        This tests explicitely the filtering of a versioned object using Q objects.
        However, since this is done implicetly with every call to 'as_of', this test is redundant but is kept for
        explicit test coverage
        """
        t1_players = list(
            Player.objects.as_of(self.t1).filter(Q(name__startswith='p1') | Q(name__startswith='p2')).values_list(
                'name',
                flat=True))
        self.assertEqual(2, len(t1_players))
        self.assertListEqual(sorted(t1_players), sorted(['p1.v1', 'p2.v1']))

    def test_filtering_for_deleted_player_at_t5(self):
        team_none = Team.objects.as_of(self.t5).filter(player__name__startswith='p1').first()
        self.assertIsNone(team_none)

    @skipUnless(connection.vendor == 'sqlite', 'SQL is database specific, only sqlite is tested here.')
    def test_query_created_by_filtering_for_deleted_player_at_t5(self):
        team_none_queryset = Team.objects.as_of(self.t5).filter(player__name__startswith='p1')
        # Validating the current query prior to analyzing the generated SQL
        self.assertEqual([], list(team_none_queryset))
        team_none_query = str(team_none_queryset.query)

        team_table = Team._meta.db_table
        player_table = Player._meta.db_table
        t5_utc_w_tz = str(self.t5)
        t5_utc_wo_tz = t5_utc_w_tz[:-6]

        expected_query = """
            SELECT
                "{team_table}"."id",
                "{team_table}"."identity",
                "{team_table}"."version_start_date",
                "{team_table}"."version_end_date",
                "{team_table}"."version_birth_date",
                "{team_table}"."name",
                "{team_table}"."city_id"
            FROM "{team_table}"
            INNER JOIN
                "{player_table}" ON (
                    "{team_table}"."identity" = "{player_table}"."team_id"
                    AND ((
                        {player_table}.version_start_date <= {ts}
                        AND (
                            {player_table}.version_end_date > {ts}
                            OR {player_table}.version_end_date is NULL
                        )
                    ))
                )
            WHERE (
                "{player_table}"."name" LIKE p1% ESCAPE '\\\'
                AND (
                    "{team_table}"."version_end_date" > {ts_wo_tz}
                    OR "{team_table}"."version_end_date" IS NULL
                    )
                AND "{team_table}"."version_start_date" <= {ts_wo_tz}
            )
        """.format(ts=t5_utc_w_tz, ts_wo_tz=t5_utc_wo_tz, team_table=team_table, player_table=player_table)
        self.assertStringEqualIgnoreWhiteSpaces(expected_query, team_none_query)


class MultiM2MTest(TestCase):
    """
    Testing multiple ManyToMany-relationships on a same class; the following story was chosen:

        Classroom <--> Student <--> Professor

    """
    t0 = t1 = t2 = t3 = t4 = None

    def setUp(self):
        # -------------- t0:
        mr_biggs = Professor.objects.create(name='Mr. Biggs', address='123 Mainstreet, Somewhere',
                                            phone_number='123')
        ms_piggy = Professor.objects.create(name='Ms. Piggy', address='82 Leicester Street, London',
                                            phone_number='987')

        gym = Classroom.objects.create(name='Sports room', building='The big one over there')
        phylo = Classroom.objects.create(name='Philosophy lectures', building='The old one')

        annika = Student.objects.create(name='Annika')
        annika.professors.add(mr_biggs)
        annika.professors.add(ms_piggy)
        annika.classrooms.add(phylo)
        annika.classrooms.add(gym)

        benny = Student.objects.create(name='Benny')
        benny.professors.add(mr_biggs)
        benny.classrooms.add(gym)

        sophie = Student.objects.create(name='Sophie')
        # Sophie doesn't study at that school yet, but is already subscribed

        self.t0 = get_utc_now()
        sleep(0.1)

        # -------------- t1:
        # Mr. Biggs moves to Berne
        mr_biggs = mr_biggs.clone()
        mr_biggs.address = 'Thunplatz, Bern'
        mr_biggs.save()

        # Mr. Evans gets hired
        mr_evans = Professor.objects.create(name='Mr. Evans', address='lives in a camper',
                                            phone_number='456')

        # A lab gets built
        lab = Classroom.objects.create(name='Physics and stuff', building='The old one')

        self.t1 = get_utc_now()
        sleep(0.1)

        # -------------- t2:
        # Mr. Evans starts to teach sophie in the lab
        mr_evans.students.add(sophie)
        lab.students.add(sophie)

        self.t2 = get_utc_now()
        sleep(0.1)

        # -------------- t3:
        # Annika is joining Sophie
        annika.professors.add(mr_evans)
        annika.classrooms.add(lab)

        self.t3 = get_utc_now()
        sleep(0.1)

        # -------------- t4:
        # Benny cuts that sh*t
        benny.professors.remove(mr_biggs)

        self.t4 = get_utc_now()

    def test_t0(self):
        professors = Professor.objects.as_of(self.t0).all()
        self.assertEqual(len(professors), 2)
        students = Student.objects.as_of(self.t0).all()
        self.assertEqual(len(students), 3)
        classrooms = Classroom.objects.as_of(self.t0).all()
        self.assertEqual(len(classrooms), 2)

        annika_t0 = Student.objects.as_of(self.t0).get(name='Annika')
        annikas_professors_t0 = annika_t0.professors.all()
        annikas_classrooms_t0 = annika_t0.classrooms.all()
        self.assertEqual(len(annikas_professors_t0), 2)
        self.assertEqual(len(annikas_classrooms_t0), 2)

        benny_t0 = Student.objects.as_of(self.t0).get(name='Benny')
        bennys_professors_t0 = benny_t0.professors.all()
        bennys_classrooms_t0 = benny_t0.classrooms.all()
        self.assertEqual(len(bennys_professors_t0), 1)
        self.assertEqual(len(bennys_classrooms_t0), 1)

        mr_biggs_t0 = bennys_professors_t0[0]
        self.assertEqual(mr_biggs_t0.name, 'Mr. Biggs')
        self.assertEqual(mr_biggs_t0.address, '123 Mainstreet, Somewhere')
        self.assertEqual(len(mr_biggs_t0.students.all()), 2)

        for student in mr_biggs_t0.students.all():
            self.assertIn(student.name, ['Annika', 'Benny'])

        gym_t0 = bennys_classrooms_t0[0]
        self.assertEqual(gym_t0.name, 'Sports room')
        self.assertEqual(len(gym_t0.students.all()), 2)
        for student in gym_t0.students.all():
            self.assertIn(student.name, ['Annika', 'Benny'])

        female_professors_t0 = Classroom.objects.as_of(self.t0).get(name__startswith='Philo'). \
            students.first(). \
            professors.filter(name__startswith='Ms')
        self.assertEqual(len(female_professors_t0), 1)
        self.assertEqual(female_professors_t0[0].name, 'Ms. Piggy')
        self.assertEqual(female_professors_t0[0].phone_number, '987')

    def test_t1(self):
        mr_evans_t1 = Professor.objects.as_of(self.t1).get(name='Mr. Evans')
        self.assertEqual(mr_evans_t1.name, 'Mr. Evans')
        self.assertEqual(mr_evans_t1.students.count(), 0)
        self.assertEqual(list(mr_evans_t1.students.all()), [])

        self.assertEqual(Classroom.objects.as_of(self.t1).get(name__startswith="Physics").students.count(),
                         0)

        self.assertEqual(Professor.objects.as_of(self.t1).get(name__contains='Biggs').address,
                         'Thunplatz, Bern')

    def test_t2(self):
        mr_evans_t2 = Professor.objects.as_of(self.t2).get(name='Mr. Evans')
        evans_students = mr_evans_t2.students.all()
        self.assertEqual(len(evans_students), 1)
        self.assertEqual(evans_students[0].name, 'Sophie')
        # Checking Sophie's rooms
        self.assertIn('Physics and stuff', list(evans_students[0].classrooms.values_list('name', flat=True)))
        self.assertEqual(evans_students[0].classrooms.count(), 1)

    def test_t3(self):
        # Find all professors who teach Annika
        annikas_professors_t3 = Professor.objects.as_of(self.t3).filter(students__name='Annika')
        self.assertEqual(annikas_professors_t3.count(), 3)
        self.assertIn('Mr. Evans', list(annikas_professors_t3.values_list('name', flat=True)))

    def test_number_of_queries_stay_constant(self):
        """
        We had a situation where the number of queries to get data from a m2m relations
        was proportional to the number of objects in the relations. For example if one
        object was related with 10 others it will require 2 + 2x10 queries to get data.
        Obviously this is not something one would want and this problem is really
        difficult to find out as the behavior is correct. There is just too many queries
        generated to carry on the work and therefore the system's performance sinks.
        This test is here to make sure we don't go back accidentally to such a situation
        by making sure the number of queries stays the same.
        """
        annika = Student.objects.current.get(name='Annika')
        with self.assertNumQueries(1):
            annika.professors.all().first()

    def test_adding_multiple_related_objects(self):
        # In the setUp, Benny had a professor, and then no more.
        all_professors = list(Professor.objects.current.all())
        benny = Student.objects.current.get(name='Benny')
        benny.professors.add(*all_professors)
        benny.as_of = get_utc_now()
        # This was once failing because _add_items() was filtering out items it didn't need to re-add,
        # but it was not restricting the query to find those objects with any as-of time.
        self.assertSetEqual(set(list(benny.professors.all())), set(all_professors))

    def test_adding_multiple_related_objects_using_a_valid_timestamp(self):
        all_professors = list(Professor.objects.current.all())
        benny = Student.objects.current.get(name='Benny')
        benny.professors.add_at(self.t4, *all_professors)
        # Test the addition of objects in the past
        self.assertSetEqual(set(list(benny.professors.all())), set(all_professors))

    @skip("To be implemented")
    def test_adding_multiple_related_objects_using_an_invalid_timestamp(self):
        # TODO: See test_adding_multiple_related_objects and make use of add_at and a timestamp laying outside the
        # current object's lifetime

        # Create a new version beyond self.t4
        benny = Student.objects.current.get(name='Benny')
        benny = benny.clone()
        benny.name = "Benedict"
        benny.save()

        all_professors = list(Professor.objects.current.all())
        # Test the addition of objects in the past with a timestamp that points before the current
        # versions lifetime
        # TODO: Raise an error when adding objects outside the lifetime of an object (even if it's a discouraged use case)
        self.assertRaises(ValueError, lambda: benny.professors.add_at(self.t4, *all_professors))

    def test_querying_multiple_related_objects_on_added_object(self):
        # In the setUp, Benny had a professor, and then no more.
        all_professors = list(Professor.objects.current.all())
        benny = Student.objects.current.get(name='Benny')
        benny.professors.add(*all_professors)
        # This was once failing because benny's as_of time had been set by the call to Student.objects.current,
        # and was being propagated to the query selecting the relations, which were added after as_of was set.
        self.assertSetEqual(set(list(benny.professors.all())), set(all_professors))

    def test_direct_assignment_of_relations(self):
        """
        Ensure that when relations that are directly set (e.g. not via add() or remove(),
        that their versioning information is kept.
        """
        benny = Student.objects.current.get(name='Benny')
        all_professors = list(Professor.objects.current.all())
        first_professor = all_professors[0]
        last_professor = all_professors[-1]
        some_professor_ids = [o.pk for o in all_professors][:2]
        self.assertNotEqual(first_professor.identity, last_professor.identity)
        self.assertTrue(1 < len(some_professor_ids) < len(all_professors))

        self.assertEqual(benny.professors.count(), 0)
        t0 = get_utc_now()
        benny.professors.add(first_professor)
        t1 = get_utc_now()

        benny.professors = all_professors
        t2 = get_utc_now()

        benny.professors = [last_professor]
        t3 = get_utc_now()

        # Also try assigning with a list of pks, instead of objects:
        benny.professors = some_professor_ids
        t4 = get_utc_now()

        # Benny ain't groovin' it.
        benny.professors = []
        t5 = get_utc_now()

        benny0 = Student.objects.as_of(t0).get(identity=benny.identity)
        benny1 = Student.objects.as_of(t1).get(identity=benny.identity)
        benny2 = Student.objects.as_of(t2).get(identity=benny.identity)
        benny3 = Student.objects.as_of(t3).get(identity=benny.identity)
        benny4 = Student.objects.as_of(t4).get(identity=benny.identity)
        benny5 = Student.objects.as_of(t5).get(identity=benny.identity)

        self.assertSetEqual(set(list(benny0.professors.all())), set())
        self.assertSetEqual(set(list(benny1.professors.all())), set([first_professor]))
        self.assertSetEqual(set(list(benny2.professors.all())), set(all_professors))
        self.assertSetEqual(set(list(benny3.professors.all())), set([last_professor]))
        self.assertSetEqual(set([o.pk for o in benny4.professors.all()]), set(some_professor_ids))
        self.assertSetEqual(set(list(benny5.professors.all())), set())

    def test_annotations_and_aggregations(self):

        # Annotations and aggreagations should work with .current objects as well as historical .as_of() objects.
        self.assertEqual(4,
                         Professor.objects.current.annotate(num_students=Count('students')).aggregate(
                             sum=Sum('num_students'))['sum']
        )
        self.assertTupleEqual((1, 1),
                              (Professor.objects.current.annotate(num_students=Count('students')).get(
                                  name='Mr. Biggs').num_students,
                               Professor.objects.current.get(name='Mr. Biggs').students.count())
        )

        self.assertTupleEqual((2, 2),
                              (Professor.objects.as_of(self.t1).annotate(num_students=Count('students')).get(
                                  name='Mr. Biggs').num_students,
                               Professor.objects.as_of(self.t1).get(name='Mr. Biggs').students.count())
        )

        # Results should include records for which the annotation returns a 0 count, too.
        # This requires that the generated LEFT OUTER JOIN condition includes a clause
        # to restrict the records according to the desired as_of time.
        self.assertEqual(3, len(Student.objects.current.annotate(num_teachers=Count('professors')).all()))

    def test_constant_number_of_queries_when_cloning_m2m_related_object(self):
        """
        This test aims to verify whether the number of queries against the DB remains constant,
        even if the number of M2M relations has grown.
        This test was necessary in order to verify changes from PR #44
        """
        annika = Student.objects.current.get(name='Annika')
        # Annika, at this point, has:
        # - 3 professors
        # - 3 classrooms

        # There are 12 queries against the DB:
        # - 3 for writing the new version of the object itself
        #   o 1 attempt to update the earlier version
        #   o 1 insert of the earlier version
        #   o 1 update of the later version
        # - 5 for the professors relationship
        #   o 1 for selecting all concerned professor objects
        #   o 1 for selecting all concerned intermediate table entries (student_professor)
        #   o 1 for updating current intermediate entry versions
        #   o 1 for non-current rel-entries pointing the annika-object
        #     (there's 1 originating from the clone-operation on mr_biggs)
        #   o 1 for inserting new versions
        # - 4 for the classrooms M2M relationship
        #   o 1 for selecting all concerned classroom objects
        #   o 1 for selecting all concerned intermediate table entries (student_classroom)
        #   o 1 for updating current intermediate entry versions
        #   o 0 for non-current rel-entries pointing the annika-object
        #   o 1 for inserting new versions
        with self.assertNumQueries(12):
            annika.clone()

    def test_no_duplicate_m2m_entries_after_cloning_related_object(self):
        """
        This test ensures there are no duplicate entries added when cloning an object participating
        in a M2M relationship.
        It ensures the absence of duplicate entries on all modified levels:
        - at the object-model level
        - at any relationship level (intermediary tables)
        """
        annika = Student.objects.current.get(name='Annika')
        student_professors_mgr = annika.professors
        student_classrooms_mgr = annika.classrooms
        # Annika, at this point, has:
        # - 3 professors
        # - 3 classrooms

        # Check the PRE-CLONE state
        annika_pre_clone = annika
        # There's 1 Student instance (named Annika)
        self.assertEqual(1, Student.objects.filter(identity=annika.identity).count())
        # There are 4 links to 3 professors (Mr. Biggs has been cloned once when setting up, thus 1 additional link)
        student_professor_links = list(student_professors_mgr.through.objects.filter(
            **{student_professors_mgr.source_field_name: annika_pre_clone.id}))
        self.assertEqual(4, len(student_professor_links))
        # There are 3 links to classrooms
        student_classroom_links = list(student_classrooms_mgr.through.objects.filter(
            **{student_classrooms_mgr.source_field_name: annika_pre_clone.id}))
        self.assertEqual(3, len(student_classroom_links))

        # Do the CLONE that also impacts the number of linking entries
        annika_post_clone = annika.clone()

        # Check the POST-CLONE state
        # There are 2 Student instances (named Annika)
        self.assertEqual(2, Student.objects.filter(identity=annika.identity).count())

        # There are 7 links to 3 professors
        # - 4 of them are pointing the previous annika-object (including the non-current link to Mr. Biggs)
        # - 3 of them are pointing the current annika-object (only current links were taken over)
        student_professor_links = list(student_professors_mgr.through.objects.filter(
            Q(**{student_professors_mgr.source_field_name: annika_pre_clone.id}) |
            Q(**{student_professors_mgr.source_field_name: annika_post_clone.id})))
        self.assertEqual(7, len(student_professor_links))
        self.assertEqual(4, student_professors_mgr.through.objects.filter(
            Q(**{student_professors_mgr.source_field_name: annika_pre_clone.id})).count())
        self.assertEqual(3, student_professors_mgr.through.objects.filter(
            Q(**{student_professors_mgr.source_field_name: annika_post_clone.id})).count())

        # There are 6 links to 3 professors
        # - 3 of them are pointing the previous annika-object
        # - 3 of them are pointing the current annika-object
        student_classroom_links = list(student_classrooms_mgr.through.objects.filter(
            Q(**{student_classrooms_mgr.source_field_name: annika_pre_clone.id}) |
            Q(**{student_classrooms_mgr.source_field_name: annika_post_clone.id})))
        self.assertEqual(6, len(student_classroom_links))
        self.assertEqual(3, student_classrooms_mgr.through.objects.filter(
            Q(**{student_classrooms_mgr.source_field_name: annika_pre_clone.id})).count())
        self.assertEqual(3, student_classrooms_mgr.through.objects.filter(
            Q(**{student_classrooms_mgr.source_field_name: annika_post_clone.id})).count())


class MultiM2MToSameTest(TestCase):
    """
    This test case shall test the correct functionality of the following relationship:

        Teacher <--> Pupil <--> Teacher
    """
    t0 = t1 = t2 = t3 = None

    def setUp(self):
        billy = Pupil.objects.create(name='Billy', phone_number='123')
        erika = Pupil.objects.create(name='Erika', phone_number='456')

        ms_sue = Teacher.objects.create(name='Ms. Sue', domain='English')
        ms_klishina = Teacher.objects.create(name='Ms. Klishina', domain='Russian')

        mr_kazmirek = Teacher.objects.create(name='Mr. Kazmirek', domain='Math')
        ms_mayer = Teacher.objects.create(name='Ms. Mayer', domain='Chemistry')

        self.t0 = get_utc_now()
        sleep(0.1)

        billy.language_teachers.add(ms_sue)
        erika.science_teachers.add(mr_kazmirek, ms_mayer)

        self.t1 = get_utc_now()
        sleep(0.1)

        billy.language_teachers.add(ms_klishina)
        billy.language_teachers.remove(ms_sue)

        self.t2 = get_utc_now()
        sleep(0.1)

        erika.science_teachers.remove(ms_mayer)

        self.t3 = get_utc_now()

    def test_filtering_on_the_other_side_of_relation(self):
        language_pupils_count = Pupil.objects.as_of(self.t0).filter(
            language_teachers__name='Ms. Sue').count()
        self.assertEqual(0, language_pupils_count)

        language_pupils_count = Pupil.objects.as_of(self.t1).filter(
            language_teachers__name='Ms. Sue').count()
        self.assertEqual(1, language_pupils_count)

        language_pupils_count = Pupil.objects.as_of(self.t2).filter(
            language_teachers__name='Ms. Sue').count()
        self.assertEqual(0, language_pupils_count)

    def test_t0(self):
        """
        Just some cross-checking...
        """
        billy_t0 = Pupil.objects.as_of(self.t0).get(name='Billy')
        self.assertEqual(billy_t0.language_teachers.count(), 0)

    def test_t1(self):
        billy_t1 = Pupil.objects.as_of(self.t1).get(name='Billy')
        self.assertEqual(billy_t1.language_teachers.count(), 1)
        self.assertEqual(billy_t1.language_teachers.first().name, 'Ms. Sue')

        erika_t1 = Pupil.objects.as_of(self.t1).get(name='Erika')
        self.assertEqual(erika_t1.science_teachers.count(), 2)

    def test_t2(self):
        billy_t2 = Pupil.objects.as_of(self.t2).get(name='Billy')
        self.assertEqual(billy_t2.language_teachers.count(), 1)
        self.assertEqual(billy_t2.language_teachers.first().name, 'Ms. Klishina')

    def test_t3(self):
        erika_t3 = Pupil.objects.as_of(self.t3).get(name='Erika')
        self.assertEqual(erika_t3.science_teachers.count(), 1)
        self.assertEqual(erika_t3.science_teachers.first().name, 'Mr. Kazmirek')


class SelfReferencingManyToManyTest(TestCase):
    def setUp(self):
        maude = Person.objects.create(name='Maude')
        max = Person.objects.create(name='Max')
        mips = Person.objects.create(name='Mips')
        mips.parents.add(maude, max)

    def test_parent_relationship(self):
        mips = Person.objects.current.get(name='Mips')
        parents = mips.parents.all()
        self.assertSetEqual({'Maude', 'Max'}, set([p.name for p in parents]))

    def test_child_relationship(self):
        maude = Person.objects.current.get(name='Maude')
        max = Person.objects.current.get(name='Max')
        for person in [maude, max]:
            self.assertEqual('Mips', person.children.first().name)

    def test_relationship_spanning_query(self):
        mips_parents_qs = Person.objects.current.filter(children__name='Mips')
        self.assertSetEqual({'Max', 'Maude'}, {p.name for p in mips_parents_qs})

class ManyToManyFilteringTest(TestCase):
    def setUp(self):
        c1 = C1(name='c1.v1')
        c2 = C2(name='c2.v1')
        c3 = C3(name='c3.v1')

        c1.save()
        c2.save()
        c3.save()

        # Play on an object's instance
        c2 = c2.clone()
        c2.name = 'c2.v2'
        c2.save()

        self.t0 = get_utc_now()
        sleep(0.1)

        c2.c3s.add(c3)
        c1.c2s.add(c2)

        self.t1 = get_utc_now()
        # at t1:
        # c1.c2s = [c2]
        # c2.c3s = [c3]
        sleep(0.1)

        c3a = C3(name='c3a.v1')
        c3a.save()
        c2.c3s.add(c3a)

        sleep(0.1)
        self.t2 = get_utc_now()
        # at t2:
        # c1.c2s = [c2]
        # c2.c3s = [c3, c3a]

        c1 = c1.clone()
        c1.name = 'c1.v2'
        c1.save()

        c3a.delete()

        sleep(0.1)
        self.t3 = get_utc_now()
        # at t3:
        # c1.c2s = [c2]
        # c2.c3s = [c3]

    def test_filtering_one_jump(self):
        """
        Test filtering m2m relations with 2 models
        """
        should_be_c1 = C1.objects.filter(c2s__name__startswith='c2').first()
        self.assertIsNotNone(should_be_c1)

    def test_inexistent_relations_at_t0(self):
        """
        Test return value when there is no element assigned to a M2M relationship
        """
        c1_at_t0 = C1.objects.as_of(self.t0).get()
        self.assertEqual([], list(c1_at_t0.c2s.all()))

    def test_filtering_one_jump_with_version_at_t1(self):
        """
        Test filtering m2m relations with 2 models with propagation of querytime
        information across all tables
        """
        should_be_c1 = C1.objects.as_of(self.t1) \
            .filter(c2s__name__startswith='c2').first()
        self.assertIsNotNone(should_be_c1)

    def test_filtering_one_jump_with_version_at_t3(self):
        """
        Test filtering m2m reations with 2 models with propagaton of querytime
        information across all tables.
        Also test after an object being in a relationship has been deleted.
        """
        should_be_c2 = C2.objects.as_of(self.t3) \
            .filter(c3s__name__startswith='c3.').first()
        self.assertIsNotNone(should_be_c2)
        self.assertEqual(should_be_c2.name, 'c2.v2')

        should_be_none = C2.objects.as_of(self.t3) \
            .filter(c3s__name__startswith='c3a').first()
        self.assertIsNone(should_be_none)

    @skipUnless(connection.vendor == 'sqlite', 'SQL is database specific, only sqlite is tested here.')
    def test_query_created_by_filtering_one_jump_with_version_at_t1(self):
        """
        Test filtering m2m relations with 2 models with propagation of querytime
        information across all tables
        """
        should_be_c1_queryset = C1.objects.as_of(self.t1) \
            .filter(c2s__name__startswith='c2')
        should_be_c1_query = str(should_be_c1_queryset.query)
        t1_string = self.t1.isoformat().replace('T', ' ')
        t1_no_tz_string = t1_string[:-6]
        expected_query = """
        SELECT "versions_tests_c1"."id", "versions_tests_c1"."identity",
               "versions_tests_c1"."version_start_date",
               "versions_tests_c1"."version_end_date",
               "versions_tests_c1"."version_birth_date", "versions_tests_c1"."name"
          FROM "versions_tests_c1"
    INNER JOIN "versions_tests_c1_c2s" ON (
                  "versions_tests_c1"."id" = "versions_tests_c1_c2s"."c1_id"
                   AND ((
                      versions_tests_c1_c2s.version_start_date <= {time}
                      AND (versions_tests_c1_c2s.version_end_date > {time}
                        OR versions_tests_c1_c2s.version_end_date is NULL
                      )
                   ))
               )
    INNER JOIN "versions_tests_c2" ON (
                  "versions_tests_c1_c2s"."C2_id" = "versions_tests_c2"."id"
                   AND ((
                      versions_tests_c2.version_start_date <= {time}
                      AND (versions_tests_c2.version_end_date > {time}
                        OR versions_tests_c2.version_end_date is NULL
                      )
                   ))
               )
         WHERE (
               "versions_tests_c2"."name" LIKE c2% escape '\\'
           AND ("versions_tests_c1"."version_end_date" > {time_no_tz}
                   OR "versions_tests_c1"."version_end_date" IS NULL)
           AND "versions_tests_c1"."version_start_date" <= {time_no_tz}
               )
        """.format(time=t1_string, time_no_tz=t1_no_tz_string)

        self.assertStringEqualIgnoreWhiteSpaces(expected_query, should_be_c1_query)

    def test_filtering_one_jump_reverse(self):
        """
        Test filtering m2m relations with 2 models but navigating relation in the
        reverse direction
        """
        should_be_c3 = C3.objects.filter(c2s__name__startswith='c2').first()
        self.assertIsNotNone(should_be_c3)

    def test_filtering_one_jump_reverse_with_version_at_t1(self):
        """
        Test filtering m2m relations with 2 models with propagation of querytime
        information across all tables and navigating the relation in the reverse
        direction
        """
        should_be_c3 = C3.objects.as_of(self.t1) \
            .filter(c2s__name__startswith='c2').first()
        self.assertIsNotNone(should_be_c3)
        self.assertEqual(should_be_c3.name, 'c3.v1')

    def test_filtering_two_jumps(self):
        """
        Test filtering m2m relations with 3 models
        """
        with self.assertNumQueries(1) as counter:
            should_be_c1 = C1.objects.filter(c2s__c3s__name__startswith='c3').first()
            self.assertIsNotNone(should_be_c1)

    def test_filtering_two_jumps_with_version_at_t1(self):
        """
        Test filtering m2m relations with 3 models with propagation of querytime
        information across all tables
        """
        with self.assertNumQueries(3) as counter:
            should_be_none = C1.objects.as_of(self.t1) \
                .filter(c2s__c3s__name__startswith='c3a').first()
            self.assertIsNone(should_be_none)

            should_be_c1 = C1.objects.as_of(self.t1) \
                .filter(c2s__c3s__name__startswith='c3').first()
            self.assertIsNotNone(should_be_c1)
            self.assertEqual(should_be_c1.name, 'c1.v1')

            count = C1.objects.as_of(self.t1) \
                .filter(c2s__c3s__name__startswith='c3').all().count()
            self.assertEqual(1, count)

    @skipUnless(connection.vendor == 'sqlite', 'SQL is database specific, only sqlite is tested here.')
    def test_query_created_by_filtering_two_jumps_with_version_at_t1(self):
        """
        Investigate correctness of the resulting SQL query
        """
        should_be_c1_queryset = C1.objects.as_of(self.t1) \
            .filter(c2s__c3s__name__startswith='c3')
        should_be_c1_query = str(should_be_c1_queryset.query)
        t1_string = self.t1.isoformat().replace('T', ' ')
        t1_no_tz_string = t1_string[:-6]
        expected_query = """
        SELECT "versions_tests_c1"."id", "versions_tests_c1"."identity",
               "versions_tests_c1"."version_start_date", "versions_tests_c1"."version_end_date",
               "versions_tests_c1"."version_birth_date", "versions_tests_c1"."name"
          FROM "versions_tests_c1"
    INNER JOIN "versions_tests_c1_c2s" ON (
                   "versions_tests_c1"."id" = "versions_tests_c1_c2s"."c1_id"
              AND ((versions_tests_c1_c2s.version_start_date <= {time}
                     AND (versions_tests_c1_c2s.version_end_date > {time}
                        OR versions_tests_c1_c2s.version_end_date is NULL ))
                  )
               )
    INNER JOIN "versions_tests_c2" ON (
                   "versions_tests_c1_c2s"."C2_id" = "versions_tests_c2"."id"
              AND ((versions_tests_c2.version_start_date <= {time}
                     AND (versions_tests_c2.version_end_date > {time}
                        OR versions_tests_c2.version_end_date is NULL ))
                  )
              )
    INNER JOIN "versions_tests_c2_c3s" ON (
                   "versions_tests_c2"."id" = "versions_tests_c2_c3s"."c2_id"
               AND ((versions_tests_c2_c3s.version_start_date <= {time}
                     AND (versions_tests_c2_c3s.version_end_date > {time}
                        OR versions_tests_c2_c3s.version_end_date is NULL ))
                  )
              )
    INNER JOIN "versions_tests_c3" ON (
                   "versions_tests_c2_c3s"."C3_id" = "versions_tests_c3"."id"
               AND ((versions_tests_c3.version_start_date <= {time}
                     AND (versions_tests_c3.version_end_date > {time}
                      OR versions_tests_c3.version_end_date is NULL ))
                   )
                )
         WHERE (
               "versions_tests_c3"."name" LIKE c3%  escape '\\'
           AND ("versions_tests_c1"."version_end_date" > {time_no_tz}
                 OR "versions_tests_c1"."version_end_date" IS NULL)
           AND "versions_tests_c1"."version_start_date" <= {time_no_tz}
               )
        """.format(time=t1_string, time_no_tz=t1_no_tz_string)
        self.assertStringEqualIgnoreWhiteSpaces(expected_query, should_be_c1_query)

    def test_filtering_two_jumps_with_version_at_t2(self):
        """
        Test filtering m2m relations with 3 models with propagation of querytime
        information across all tables but this time at point in time t2
        """
        with self.assertNumQueries(2) as counter:
            should_be_c1 = C1.objects.as_of(self.t2) \
                .filter(c2s__c3s__name__startswith='c3a').first()
            self.assertIsNotNone(should_be_c1)

            count = C1.objects.as_of(self.t2) \
                .filter(c2s__c3s__name__startswith='c3').all().count()
            self.assertEqual(2, count)

    def test_filtering_two_jumps_with_version_at_t3(self):
        """
        Test filtering m2m relations with 3 models with propagation of querytime
        information across all tables but this time at point in time t3
        """
        with self.assertNumQueries(3) as counter:
            # Should be None, since object 'c3a' does not exist anymore at t3
            should_be_none = C1.objects.as_of(self.t3) \
                .filter(c2s__c3s__name__startswith='c3a').first()
            self.assertIsNone(should_be_none)

            should_be_c1 = C1.objects.as_of(self.t3) \
                .filter(c2s__c3s__name__startswith='c3.').first()
            self.assertIsNotNone(should_be_c1)

            count = C1.objects.as_of(self.t3) \
                .filter(c2s__c3s__name__startswith='c3.').all().count()
            self.assertEqual(1, count)

    def test_filtering_two_jumps_reverse(self):
        """
        Test filtering m2m relations with 3 models but navigating relation in the
        reverse direction
        """
        with self.assertNumQueries(1) as counter:
            should_be_c3 = C3.objects.filter(c2s__c1s__name__startswith='c1').first()
            self.assertIsNotNone(should_be_c3)

    def test_filtering_two_jumps_reverse_with_version_at_t1(self):
        """
        Test filtering m2m relations with 3 models with propagation of querytime
        information across all tables and navigating the relation in the reverse
        direction
        """
        with self.assertNumQueries(2) as counter:
            should_be_c3 = C3.objects.as_of(self.t1). \
                filter(c2s__c1s__name__startswith='c1').first()
            self.assertIsNotNone(should_be_c3)
            self.assertEqual(should_be_c3.name, 'c3.v1')

            count = C3.objects.as_of(self.t1) \
                .filter(c2s__c1s__name__startswith='c1').all().count()
            self.assertEqual(1, count)

    def test_filtering_two_jumps_reverse_with_version_at_t2(self):
        """
        Test filtering m2m relations with 3 models with propagation of querytime
        information across all tables and navigating the relation in the reverse
        direction but this time at point in time t2
        """
        with self.assertNumQueries(2) as counter:
            should_be_c3 = C3.objects.as_of(self.t2) \
                .filter(c2s__c1s__name__startswith='c1').first()
            self.assertIsNotNone(should_be_c3)

            count = C3.objects.as_of(self.t2) \
                .filter(c2s__c1s__name__startswith='c1').all().count()
            self.assertEqual(2, count)


class HistoricM2MOperationsTests(TestCase):
    def setUp(self):
        # Set up a situation on 23.4.1984
        ts = datetime.datetime(1984, 4, 23, tzinfo=utc)
        big_brother = Observer.objects._create_at(ts, name='BigBrother')
        self.big_brother = big_brother
        subject = Subject.objects._create_at(ts, name='Winston Smith')
        big_brother.subjects.add_at(ts, subject)

        # Remove the relationship on 23.5.1984
        ts_a_month_later = ts + datetime.timedelta(days=30)
        big_brother.subjects.remove_at(ts_a_month_later, subject)

    def test_observer_subject_relationship_is_active_in_early_1984(self):
        ts = datetime.datetime(1984, 5, 1, tzinfo=utc)
        observer = Observer.objects.as_of(ts).get()
        self.assertEqual(observer.name, 'BigBrother')
        subjects = observer.subjects.all()
        self.assertEqual(len(subjects), 1)
        self.assertEqual(subjects[0].name, 'Winston Smith')

    def test_observer_subject_relationship_is_inactive_in_late_1984(self):
        ts = datetime.datetime(1984, 8, 16, tzinfo=utc)
        observer = Observer.objects.as_of(ts).get()
        self.assertEqual(observer.name, 'BigBrother')
        subjects = observer.subjects.all()
        self.assertEqual(len(subjects), 0)
        subject = Subject.objects.as_of(ts).get()
        self.assertEqual(subject.name, 'Winston Smith')

    def test_simple(self):
        self.big_brother.subjects.all().first()


class M2MDirectAssignmentTests(TestCase):
    def setUp(self):
        self.o1 = Observer.objects.create(name="1.0")
        self.s1 = Subject.objects.create(name="1.0")
        self.s2 = Subject.objects.create(name="2.0")
        self.t1 = get_utc_now()
        self.o1 = self.o1.clone()
        self.o1.name = "1.1"
        self.o1.save()
        self.o1.subjects.add(self.s1, self.s2)
        self.t2 = get_utc_now()
        self.o1 = self.o1.clone()
        self.o1.name = "1.2"
        self.o1.save()
        self.o1.subjects = []
        self.t3 = get_utc_now()

    def test_t1_relations(self):
        observer = Observer.objects.as_of(self.t1).filter(identity=self.o1.identity).first()
        self.assertEqual(0, observer.subjects.all().count())

    def test_t2_relations(self):
        observer = Observer.objects.as_of(self.t2).filter(identity=self.o1.identity).first()
        self.assertEqual(2, observer.subjects.all().count())

    def test_t3_relations(self):
        observer = Observer.objects.as_of(self.t3).filter(identity=self.o1.identity).first()
        self.assertEqual(0, observer.subjects.all().count())


class ReverseForeignKeyDirectAssignmentTests(TestCase):
    def setUp(self):
        # City is the referenced object, Team in the referring object.
        # c1 will be explicitly cloned, but not it's teams.
        # c10 will not be explicitly cloned, but one of it's teams will be.
        self.c1 = City.objects.create(name="Oakland")
        self.team1 = Team.objects.create(name="As")
        self.team2 = Team.objects.create(name="Raiders")

        self.c10 = City.objects.create(name="San Francisco")
        self.team10 = Team.objects.create(name="Giants")
        self.team11 = Team.objects.create(name="49ers")

        self.t1 = get_utc_now()
        self.c1 = self.c1.clone()
        self.c1.team_set.add(self.team1, self.team2)

        self.team10 = self.team10.clone()
        self.c10.team_set.add(self.team10, self.team11)

        self.t2 = get_utc_now()
        self.c1 = self.c1.clone()
        self.c1.team_set = []

        self.team10 = Team.objects.current.get(identity=self.team10.identity).clone()
        self.c10.team_set.clear()
        self.t3 = get_utc_now()

    def test_t1_relations_for_cloned_referenced_object(self):
        city = City.objects.as_of(self.t1).filter(identity=self.c1.identity).first()
        self.assertEqual(0, city.team_set.all().count())

    def test_t2_relations_for_cloned_referenced_object(self):
        city = City.objects.as_of(self.t2).filter(identity=self.c1.identity).first()
        self.assertEqual(2, city.team_set.all().count())

    def test_t3_relations_for_cloned_referenced_object(self):
        city = City.objects.as_of(self.t3).filter(identity=self.c1.identity).first()
        self.assertEqual(0, city.team_set.all().count())

    def test_t1_relations_for_cloned_referring_object(self):
        city = City.objects.as_of(self.t1).filter(identity=self.c10.identity).first()
        self.assertEqual(0, city.team_set.all().count())

    def test_t2_relations_for_cloned_referring_object(self):
        city = City.objects.as_of(self.t2).filter(identity=self.c10.identity).first()
        self.assertEqual(2, city.team_set.all().count())

    def test_t3_relations_for_cloned_referring_object(self):
        city = City.objects.as_of(self.t3).filter(identity=self.c10.identity).first()
        self.assertEqual(0, city.team_set.all().count())


class PrefetchingTests(TestCase):
    def setUp(self):
        self.city1 = City.objects.create(name='Chicago')
        self.team1 = Team.objects.create(name='te1.v1', city=self.city1)
        self.p1 = Player.objects.create(name='pl1.v1', team=self.team1)
        self.p2 = Player.objects.create(name='pl2.v1', team=self.team1)
        sleep(0.1)
        self.t1 = get_utc_now()

    def test_select_related(self):
        with self.assertNumQueries(1):
            player = Player.objects.as_of(self.t1).select_related('team').get(name='pl1.v1')
            self.assertIsNotNone(player)
            self.assertEqual(player.team, self.team1)

        p1 = self.p1.clone()
        p1.name = 'pl1.v2'
        p1.team = None
        p1.save()
        t2 = get_utc_now()
        with self.assertNumQueries(1):
            player = Player.objects.current.select_related('team').get(name='pl1.v2')
            self.assertIsNotNone(player)
            self.assertIsNone(player.team)

        # Multiple foreign-key related tables should still only require one query
        with self.assertNumQueries(1):
            player = Player.objects.as_of(t2).select_related('team__city').get(name='pl2.v1')
            self.assertIsNotNone(player)
            self.assertEqual(self.city1, player.team.city)

    @skipUnless(connection.vendor == 'sqlite', 'SQL is database specific, only sqlite is tested here.')
    def test_select_related_query_sqlite(self):
        select_related_queryset = Player.objects.as_of(self.t1).select_related('team').all()
        # Validating the query before verifying the SQL string
        self.assertEqual(['pl1.v1', 'pl2.v1'], [player.name for player in select_related_queryset])
        select_related_query = str(select_related_queryset.query)

        team_table = Team._meta.db_table
        player_table = Player._meta.db_table
        t1_utc_w_tz = str(self.t1)
        t1_utc_wo_tz = t1_utc_w_tz[:-6]
        expected_query = """
            SELECT "{player_table}"."id",
                   "{player_table}"."identity",
                   "{player_table}"."version_start_date",
                   "{player_table}"."version_end_date",
                   "{player_table}"."version_birth_date",
                   "{player_table}"."name",
                   "{player_table}"."team_id",
                   "{team_table}"."id",
                   "{team_table}"."identity",
                   "{team_table}"."version_start_date",
                   "{team_table}"."version_end_date",
                   "{team_table}"."version_birth_date",
                   "{team_table}"."name",
                   "{team_table}"."city_id"
            FROM "{player_table}"
            LEFT OUTER JOIN "{team_table}" ON ("{player_table}"."team_id" = "{team_table}"."identity"
                                                      AND (({team_table}.version_start_date <= {ts}
                                                            AND ({team_table}.version_end_date > {ts}
                                                                 OR {team_table}.version_end_date IS NULL))))
            WHERE
            (
              ("{player_table}"."version_end_date" > {ts_wo_tz}
                    OR "{player_table}"."version_end_date" IS NULL)
              AND "{player_table}"."version_start_date" <= {ts_wo_tz}
            )
        """.format(player_table=player_table, team_table=team_table, ts=t1_utc_w_tz, ts_wo_tz=t1_utc_wo_tz)
        self.assertStringEqualIgnoreWhiteSpaces(expected_query, select_related_query)

    @skipUnless(connection.vendor == 'postgresql', 'SQL is database specific, only PostgreSQL is tested here.')
    def test_select_related_query_postgresql(self):
        select_related_query = str(Player.objects.as_of(self.t1).select_related('team').all().query)

        team_table = Team._meta.db_table
        player_table = Player._meta.db_table
        t1_utc_w_tz = str(self.t1)
        t1_utc_wo_tz = t1_utc_w_tz[:-6]
        expected_query = """
            SELECT "{player_table}"."id",
                   "{player_table}"."identity",
                   "{player_table}"."version_start_date",
                   "{player_table}"."version_end_date",
                   "{player_table}"."version_birth_date",
                   "{player_table}"."name",
                   "{player_table}"."team_id",
                   "{team_table}"."id",
                   "{team_table}"."identity",
                   "{team_table}"."version_start_date",
                   "{team_table}"."version_end_date",
                   "{team_table}"."version_birth_date",
                   "{team_table}"."name",
                   "{team_table}"."city_id"
            FROM "{player_table}"
            LEFT OUTER JOIN "{team_table}" ON ("{player_table}"."team_id" = "{team_table}"."identity"
                                                      AND (({team_table}.version_start_date <= {ts}
                                                            AND ({team_table}.version_end_date > {ts}
                                                                 OR {team_table}.version_end_date IS NULL))))
            WHERE
            (
              ("{player_table}"."version_end_date" > {ts}
                    OR "{player_table}"."version_end_date" IS NULL)
              AND "{player_table}"."version_start_date" <= {ts}
            )
        """.format(player_table=player_table, team_table=team_table, ts=t1_utc_w_tz, ts_wo_tz=t1_utc_wo_tz)
        self.assertStringEqualIgnoreWhiteSpaces(expected_query, select_related_query)

    def test_prefetch_related_via_foreignkey(self):
        with self.assertNumQueries(3):
            team = Team.objects.as_of(self.t1).prefetch_related('player_set', 'city').first()
            self.assertIsNotNone(team)

        with self.assertNumQueries(0):
            p1 = team.player_set.all()[0]
            p2 = team.player_set.all()[1]
            self.assertEqual(self.city1, team.city)

        p3 = Player.objects.create(name='pl3.v1', team=self.team1)
        p2 = self.p2.clone()
        p2.name = 'pl2.v2'
        p2.save()
        p1.delete()

        with self.assertNumQueries(3):
            team = Team.objects.current.prefetch_related('player_set', 'city').first()
            self.assertIsNotNone(team)

        with self.assertNumQueries(0):
            self.assertEqual(2, len(team.player_set.all()))
            p1 = team.player_set.all()[0]
            p2 = team.player_set.all()[1]
            self.assertEqual(self.city1, team.city)

        with self.assertNumQueries(3):
            team = Team.objects.prefetch_related('player_set', 'city').first()
            self.assertIsNotNone(team)

        with self.assertNumQueries(0):
            self.assertEqual(4, len(team.player_set.all()))
            px = team.player_set.all()[1]
            self.assertEqual(self.city1, team.city)

    def test_prefetch_related_via_many_to_many(self):
        # award1 - award10
        awards = [Award.objects.create(name='award' + str(i)) for i in range(1, 11)]
        # city0 - city2
        cities = [City.objects.create(name='city-' + str(i)) for i in range(3)]
        teams = []
        # team-0-0 with city0 - team-2-1 with city1
        for i in range(3):
            for j in range(2):
                teams.append(Team.objects.create(
                    name='team-{}-{}'.format(i, j), city=cities[i]))
        players = []
        for i in range(6):
            for j in range(6):
                p = Player.objects.create(
                    name='player-{}-{}'.format(i, j), team=teams[i])
                if j % 2:
                    p.awards.add(*awards[j - 1:j - 9])
                players.append(p)

        t2 = get_utc_now()

        # players is player-0-0 with team-0-0 through player-5-5 with team-2-1
        # players with awards:
        # player-[012345]-1, [012345]-3, [012345]-5,
        # the -1s have awards: 1,2
        # the -3s have awards: 3,4
        # the -5s have awards: 5,6
        with self.assertNumQueries(6):
            players_t2 = list(
                Player.objects.as_of(t2).prefetch_related('team', 'awards').filter(
                    name__startswith='player-').order_by('name')
            )
            players_current = list(
                Player.objects.current.prefetch_related('team', 'awards').filter(
                    name__startswith='player-').order_by('name')
            )

        self.assertSetEqual(set(players_t2), set(players_current))

        award_players = []
        with self.assertNumQueries(0):
            for i in range(len(players_current)):
                t2_p = players_t2[i]
                current_p = players_current[i]
                self.assertEqual(t2_p.team.name, current_p.team.name)
                if i % 2:
                    self.assertGreater(len(t2_p.awards.all()), 0)
                    self.assertSetEqual(set(t2_p.awards.all()), set(current_p.awards.all()))
                    award_players.append(current_p)

        name_list = []
        for p in award_players:
            p.awards.remove(p.awards.all()[0])
            name_list.append(p.name)

        with self.assertNumQueries(2):
            old_award_players =  list(
                    Player.objects.as_of(t2).prefetch_related('awards').filter(
                        name__in=name_list).order_by('name')
                )

        with self.assertNumQueries(2):
            updated_award_players = list(
                Player.objects.current.prefetch_related('awards').filter(
                    name__in=name_list).order_by('name')
            )

        with self.assertNumQueries(0):
            for i in range(len(award_players)):
                old = len(old_award_players[i].awards.all())
                new = len(updated_award_players[i].awards.all())
                self.assertTrue(new == old - 1)


class PrefetchingHistoricTests(TestCase):
    def setUp(self):
        self.c1 = City.objects.create(name='city.v1')
        self.t1 = Team.objects.create(name='team1.v1', city=self.c1)
        self.t2 = Team.objects.create(name='team2.v1', city=self.c1)
        self.p1 = Player.objects.create(name='pl1.v1', team=self.t1)
        self.p2 = Player.objects.create(name='pl2.v1', team=self.t1)
        self.time1 = get_utc_now()
        sleep(0.001)

    def modify_objects(self):
        # Clone the city (which is referenced by a foreign key in the team object).
        self.c1a = self.c1.clone()
        self.c1a.name = 'city.v2'
        self.c1a.save()
        self.t1a = self.t1.clone()
        self.t1a.name = 'team1.v2'
        self.t1a.save()
        self.p1a = self.p1.clone()
        self.p1a.name = 'pl1.v2'
        self.p1a.save()

    def test_reverse_fk_prefetch_queryset_with_historic_versions(self):
        """
        prefetch_related with Prefetch objects that specify querysets.
        """
        historic_cities_qs = City.objects.as_of(self.time1).filter(name='city.v1').prefetch_related(
            Prefetch(
                'team_set',
                queryset=Team.objects.as_of(self.time1),
                to_attr='prefetched_teams'
            ),
            Prefetch(
                'prefetched_teams__player_set',
                queryset=Player.objects.as_of(self.time1),
                to_attr='prefetched_players'
            )
        )
        with self.assertNumQueries(3):
            historic_cities = list(historic_cities_qs)
            self.assertEquals(1, len(historic_cities))
            historic_city = historic_cities[0]
            self.assertEquals(2, len(historic_city.prefetched_teams))
            self.assertSetEqual({'team1.v1', 'team2.v1'}, {t.name for t in historic_city.prefetched_teams})
            team = [t for t in historic_city.prefetched_teams if t.name == 'team1.v1'][0]
            self.assertSetEqual({'pl1.v1', 'pl2.v1'}, {p.name for p in team.prefetched_players})

        # For the 'current' case:
        current_cities_qs = City.objects.current.filter(name='city.v1').prefetch_related(
            Prefetch(
                'team_set',
                queryset=Team.objects.current,
                to_attr='prefetched_teams'
            ),
            Prefetch(
                'prefetched_teams__player_set',
                queryset=Player.objects.current,
                to_attr='prefetched_players'
            )
        )
        with self.assertNumQueries(3):
            current_cities = list(current_cities_qs)
            self.assertEquals(1, len(current_cities))
            current_city = current_cities[0]
            self.assertEquals(2, len(current_city.prefetched_teams))
            self.assertSetEqual({'team1.v1', 'team2.v1'}, {t.name for t in current_city.prefetched_teams})
            team = [t for t in current_city.prefetched_teams if t.name == 'team1.v1'][0]
            self.assertSetEqual({'pl1.v1', 'pl2.v1'}, {p.name for p in team.prefetched_players})

        self.modify_objects()

        historic_cities_qs = City.objects.as_of(self.time1).filter(name='city.v1').prefetch_related(
            Prefetch(
                'team_set',
                queryset=Team.objects.as_of(self.time1),
                to_attr='prefetched_teams'
            ),
            Prefetch(
                'prefetched_teams__player_set',
                queryset=Player.objects.as_of(self.time1),
                to_attr='prefetched_players'
            )
        )
        with self.assertNumQueries(3):
            historic_cities = list(historic_cities_qs)
            self.assertEquals(1, len(historic_cities))
            historic_city = historic_cities[0]
            self.assertEquals(2, len(historic_city.prefetched_teams))
            self.assertSetEqual({'team1.v1', 'team2.v1'}, {t.name for t in historic_city.prefetched_teams})
            team = [t for t in historic_city.prefetched_teams if t.name == 'team1.v1'][0]
            self.assertSetEqual({'pl1.v1', 'pl2.v1'}, {p.name for p in team.prefetched_players})

        # For the 'current' case:
        current_cities_qs = City.objects.current.filter(name='city.v2').prefetch_related(
            Prefetch(
                'team_set',
                queryset=Team.objects.current,
                to_attr='prefetched_teams'
            ),
            Prefetch(
                'prefetched_teams__player_set',
                queryset=Player.objects.current,
                to_attr='prefetched_players'
            ),
        )
        with self.assertNumQueries(3):
            current_cities = list(current_cities_qs)
            self.assertEquals(1, len(current_cities))
            current_city = current_cities[0]
            self.assertEquals(2, len(current_city.prefetched_teams))
            self.assertSetEqual({'team1.v2', 'team2.v1'}, {t.name for t in current_city.prefetched_teams})
            team = [t for t in current_city.prefetched_teams if t.name == 'team1.v2'][0]
            self.assertSetEqual({'pl1.v2', 'pl2.v1'}, {p.name for p in team.prefetched_players})

<<<<<<< HEAD
            # When a different time is specified for the prefetch queryset than for the base queryset:

=======
        # When a different time is specified for the prefetch queryset than for the base queryset:
>>>>>>> c9c9bf03
        with self.assertRaises(ValueError):
            _ = City.objects.current.filter(name='city.v2').prefetch_related(
                Prefetch(
                    'team_set',
<<<<<<< HEAD
                    queryset = Team.objects.as_of(self.time1),
                    to_attr = 'prefetched_teams'
                ),
                Prefetch(
                    'prefetched_teams__player_set',
                    queryset = Player.objects.as_of(self.time1),
                    to_attr = 'prefetched_players'
=======
                    queryset=Team.objects.as_of(self.time1),
                    to_attr='prefetched_teams'
                ),
                Prefetch(
                    'prefetched_teams__player_set',
                    queryset=Player.objects.as_of(self.time1),
                    to_attr='prefetched_players'
>>>>>>> c9c9bf03
                ),
            )[0]

    def test_reverse_fk_simple_prefetch_with_historic_versions(self):
        """
        prefetch_related with simple lookup.
        """
        historic_cities_qs = City.objects.as_of(self.time1).filter(name='city.v1').prefetch_related(
            'team_set', 'team_set__player_set')
        with self.assertNumQueries(3):
            historic_cities = list(historic_cities_qs)
            self.assertEquals(1, len(historic_cities))
            historic_city = historic_cities[0]
            self.assertEquals(2, len(historic_city.team_set.all()))
            self.assertSetEqual({'team1.v1', 'team2.v1'}, {t.name for t in historic_city.team_set.all()})
            team = [t for t in historic_city.team_set.all() if t.name == 'team1.v1'][0]
            self.assertSetEqual({'pl1.v1', 'pl2.v1'}, {p.name for p in team.player_set.all()})

        # For the 'current' case:
        current_cities_qs = City.objects.current.filter(name='city.v1').prefetch_related(
            'team_set', 'team_set__player_set')
        with self.assertNumQueries(3):
            current_cities = list(current_cities_qs)
            self.assertEquals(1, len(current_cities))
            current_city = current_cities[0]
            self.assertEquals(2, len(current_city.team_set.all()))
            self.assertSetEqual({'team1.v1', 'team2.v1'}, {t.name for t in current_city.team_set.all()})
            team = [t for t in current_city.team_set.all() if t.name == 'team1.v1'][0]
            self.assertSetEqual({'pl1.v1', 'pl2.v1'}, {p.name for p in team.player_set.all()})

        # Now, we'll clone the city (which is referenced by a foreign key in the team object).
        # The queries above, when repeated, should work the same as before.
        self.modify_objects()

        historic_cities_qs = City.objects.as_of(self.time1).filter(name='city.v1').prefetch_related(
            'team_set', 'team_set__player_set')
        with self.assertNumQueries(3):
            historic_cities = list(historic_cities_qs)
            self.assertEquals(1, len(historic_cities))
            historic_city = historic_cities[0]
            self.assertEquals(2, len(historic_city.team_set.all()))
            self.assertSetEqual({'team1.v1', 'team2.v1'}, {t.name for t in historic_city.team_set.all()})
            team = [t for t in historic_city.team_set.all() if t.name == 'team1.v1'][0]
            self.assertSetEqual({'pl1.v1', 'pl2.v1'}, {p.name for p in team.player_set.all()})

        # For the 'current' case:
        current_cities_qs = City.objects.current.filter(name='city.v2').prefetch_related(
            'team_set', 'team_set__player_set')
        with self.assertNumQueries(3):
            current_cities = list(current_cities_qs)
            self.assertEquals(1, len(current_cities))
            current_city = current_cities[0]
            self.assertEquals(2, len(current_city.team_set.all()))
            self.assertSetEqual({'team1.v2', 'team2.v1'}, {t.name for t in current_city.team_set.all()})
            team = [t for t in current_city.team_set.all() if t.name == 'team1.v2'][0]
            self.assertSetEqual({'pl1.v2', 'pl2.v1'}, {p.name for p in team.player_set.all()})

    def test_foreign_key_prefetch_with_historic_version(self):
        self.modify_objects()
        historic_city = City.objects.as_of(self.time1).get(identity=self.c1.identity)

        # Test with a simple prefetch.
        with self.assertNumQueries(2):
            team = Team.objects.as_of(self.time1).filter(
                identity=self.t1.identity
            ).prefetch_related(
                'city'
            )[0]
            self.assertIsNotNone(team.city)
            self.assertEquals(team.city.id, historic_city.id)

        # Test with a Prefetch object without a queryset.
        with self.assertNumQueries(2):
            team = Team.objects.as_of(self.time1).filter(
                identity=self.t1.identity
            ).prefetch_related(Prefetch(
                'city',
            ))[0]
            self.assertIsNotNone(team.city)
            self.assertEquals(team.city.id, historic_city.id)

        # Test with a Prefetch object with a queryset with an explicit as_of.
        with self.assertNumQueries(2):
            team = Team.objects.as_of(self.time1).filter(
                identity=self.t1.identity
            ).prefetch_related(Prefetch(
                'city',
                queryset=City.objects.as_of(self.time1)
            ))[0]
            self.assertIsNotNone(team.city)
            self.assertEquals(team.city.id, historic_city.id)

        # Test with a Prefetch object with a queryset with no as_of.
        with self.assertNumQueries(2):
            team = Team.objects.as_of(self.time1).filter(
                identity=self.t1.identity
            ).prefetch_related(Prefetch(
                'city',
                queryset=City.objects.all()
            ))[0]
            self.assertIsNotNone(team.city)
            self.assertEquals(team.city.id, historic_city.id)

        # Test with a Prefetch object with a queryset with an as_of that differs from the parents.
        # If permitted, it would lead to possibly incorrect results and definitely cache misses,
        # which would defeat the purpose of using prefetch_related.  So a ValueError should be raised.
        with self.assertRaises(ValueError):
            team = Team.objects.as_of(self.time1).filter(
                identity=self.t1.identity
            ).prefetch_related(Prefetch(
                'city',
                queryset=City.objects.current
            ))[0]

        # Test with a Prefetch object with a queryset with an as_of, when the parent has no as_of.
        # This is a bit of an odd thing to do, but possible.
        with self.assertNumQueries(2):
            team = Team.objects.filter(
                identity=self.t1.identity
            ).prefetch_related(Prefetch(
                'city',
                queryset=City.objects.as_of(self.time1)
            ))[0]
            self.assertIsNotNone(team.city)
            self.assertEquals(team.city.id, historic_city.id)


class IntegrationNonVersionableModelsTests(TestCase):
    def setUp(self):
        self.bordeaux = Wine.objects.create(name="Bordeaux", vintage=2004)
        self.barolo = Wine.objects.create(name="Barolo", vintage=2010)
        self.port = Wine.objects.create(name="Port wine", vintage=2014)

        self.jacques = WineDrinker.objects.create(name='Jacques', glass_content=self.bordeaux)
        self.alfonso = WineDrinker.objects.create(name='Alfonso', glass_content=self.barolo)
        self.jackie = WineDrinker.objects.create(name='Jackie', glass_content=self.port)

        self.red_sailor_hat = WineDrinkerHat.objects.create(shape='Sailor', color='red', wearer=self.jackie)
        self.blue_turban_hat = WineDrinkerHat.objects.create(shape='Turban', color='blue', wearer=self.alfonso)
        self.green_vagabond_hat = WineDrinkerHat.objects.create(shape='Vagabond', color='green', wearer=self.jacques)
        self.pink_breton_hat = WineDrinkerHat.objects.create(shape='Breton', color='pink')

        self.t1 = get_utc_now()
        sleep(0.1)

        self.jacques = self.jacques.clone()
        # Jacques wants to try the italian stuff...
        self.jacques.glass_content = self.barolo
        self.jacques.save()

        self.t2 = get_utc_now()
        sleep(0.1)

        # Jacques gets a bit dizzy and pinches Jackie's hat
        self.red_sailor_hat.wearer = self.jacques
        self.red_sailor_hat.save()

        self.t3 = get_utc_now()
        sleep(0.1)

    def test_accessibility_of_versions_and_non_versionables_via_plain_fk(self):
        # Access coming from a Versionable (reverse access)
        jacques_current = WineDrinker.objects.current.get(name='Jacques')
        jacques_t2 = WineDrinker.objects.as_of(self.t2).get(name='Jacques')
        jacques_t1 = WineDrinker.objects.as_of(self.t1).get(name='Jacques')

        self.assertEqual(jacques_current, jacques_t2)

        self.assertEqual('Barolo', jacques_t2.glass_content.name)
        self.assertEqual('Bordeaux', jacques_t1.glass_content.name)

        # Access coming from plain Models (direct access)
        barolo = Wine.objects.get(name='Barolo')
        all_time_barolo_drinkers = barolo.drinkers.all()
        self.assertEqual({'Alfonso', 'Jacques'}, {winedrinker.name for winedrinker in all_time_barolo_drinkers})

        t1_barolo_drinkers = barolo.drinkers.as_of(self.t1).all()
        self.assertEqual({'Alfonso'}, {winedrinker.name for winedrinker in t1_barolo_drinkers})

        t2_barolo_drinkers = barolo.drinkers.as_of(self.t2).all()
        self.assertEqual({'Alfonso', 'Jacques'}, {winedrinker.name for winedrinker in t2_barolo_drinkers})

        bordeaux = Wine.objects.get(name='Bordeaux')
        t2_bordeaux_drinkers = bordeaux.drinkers.as_of(self.t2).all()
        self.assertEqual(set([]), {winedrinker.name for winedrinker in t2_bordeaux_drinkers})

    def test_accessibility_of_versions_and_non_versionables_via_versioned_fk(self):
        jacques_current = WineDrinker.objects.current.get(name='Jacques')
        jacques_t1 = WineDrinker.objects.as_of(self.t1).get(name='Jacques')

        # Testing direct access
        # We're not able to track changes in objects that are not versionables, pointing objects that are versionables
        # Therefore, it seems like Jacques always had the same combination of hats (even though at t1 and t2, he had
        # one single hat)
        self.assertEqual({'Vagabond', 'Sailor'}, {hat.shape for hat in jacques_current.hats.all()})
        self.assertEqual({hat.shape for hat in jacques_t1.hats.all()},
                         {hat.shape for hat in jacques_current.hats.all()})
        # Fetch jackie-object; at that point, jackie still had her Sailor hat
        jackie_t2 = WineDrinker.objects.as_of(self.t2).get(name='Jackie')
        self.assertEqual(set([]), {hat.shape for hat in jackie_t2.hats.all()})

        # Testing reverse access
        green_vagabond_hat = WineDrinkerHat.objects.get(shape='Vagabond')
        should_be_jacques = green_vagabond_hat.wearer
        self.assertIsNotNone(should_be_jacques)
        self.assertEqual('Jacques', should_be_jacques.name)
        self.assertTrue(should_be_jacques.is_current)

        red_sailor_hat = WineDrinkerHat.objects.get(shape='Sailor')
        should_be_jacques = red_sailor_hat.wearer
        self.assertIsNotNone(should_be_jacques)
        self.assertEqual('Jacques', should_be_jacques.name)
        self.assertTrue(should_be_jacques.is_current)

        # For the records: navigate to a prior version of a versionable object ('Jacques') as follows
        # TODO: Issue #33 on Github aims for a more direct syntax to get to another version of the same object
        should_be_jacques_t1 = should_be_jacques.__class__.objects.as_of(self.t1).get(identity=should_be_jacques.identity)
        self.assertEqual(jacques_t1, should_be_jacques_t1)

    def test_filter_on_fk_versioned_and_nonversioned_join(self):
        # Get non-versioned objects, filtering on a FK-related versioned object
        jacques_hats = WineDrinkerHat.objects.filter(wearer__name='Jacques').distinct()
        self.assertEqual(set(jacques_hats), set([self.green_vagabond_hat, self.red_sailor_hat]))

        # Get all versions of a Versionable by filtering on a FK-related non-versioned object
        person_versions = WineDrinker.objects.filter(hats__shape='Vagabond')
        self.assertIn(self.jacques, person_versions)


class FilterOnForeignKeyRelationTest(TestCase):
    def test_filter_on_fk_relation(self):
        team = Team.objects.create(name='team')
        player = Player.objects.create(name='player', team=team)
        t1 = get_utc_now()
        sleep(0.1)
        l1 = len(Player.objects.as_of(t1).filter(team__name='team'))
        team.clone()
        l2 = len(Player.objects.as_of(t1).filter(team__name='team'))
        self.assertEqual(l1, l2)


class SpecifiedUUIDTest(TestCase):

    @staticmethod
    def uuid4(uuid_value=None):
        if not uuid_value:
            return uuid.uuid4()
        if isinstance(uuid_value, uuid.UUID):
            return uuid_value
        return uuid.UUID(uuid_value)

    def test_create_with_uuid(self):
        p_id = self.uuid4()
        p = Person.objects.create(id=p_id, name="Alice")
        self.assertEqual(str(p_id), str(p.id))
        self.assertEqual(str(p_id), str(p.identity))

        p_id = uuid.uuid5(uuid.NAMESPACE_OID, str('bar'))
        with self.assertRaises(ValueError):
            Person.objects.create(id=p_id, name="Alexis")

    def test_create_with_forced_identity(self):

        # This test does some artificial manipulation of versioned objects, do not use it as an example
        # for real-life usage!

        p = Person.objects.create(name="Abela")

        # Postgresql will provide protection here, since util.postgresql.create_current_version_unique_identity_indexes
        # has been invoked in the post migration handler.
        if connection.vendor == 'postgresql' and get_version() >= '1.7':
            with self.assertRaises(IntegrityError):
                with transaction.atomic():
                    ident = self.uuid4(p.identity)
                    Person.objects.create(forced_identity=ident, name="Alexis")

        p.delete()
        sleep(0.1)  # The start date of p2 does not necessarily have to equal the end date of p.

        ident = self.uuid4(p.identity)
        p2 = Person.objects.create(forced_identity=ident, name="Alexis")
        p2.version_birth_date = p.version_birth_date
        p2.save()
        self.assertEqual(p.identity, p2.identity)
        self.assertNotEqual(p2.id, p2.identity)

        # Thanks to that artificial manipulation, p is now the previous version of p2:
        self.assertEqual(p.name, Person.objects.previous_version(p2).name)


class VersionRestoreTest(TestCase):

    def setup_common(self):
        sf = City.objects.create(name="San Francisco")
        forty_niners = Team.objects.create(name='49ers', city=sf)
        player1 = Player.objects.create(name="Montana", team=forty_niners)
        best_quarterback = Award.objects.create(name="Best Quarterback")
        best_attitude = Award.objects.create(name="Best Attitude")
        player1.awards.add(best_quarterback, best_attitude)

        self.player1 = player1
        self.awards = {
            'best_quarterback': best_quarterback,
            'best_attitude': best_attitude,
        }
        self.forty_niners = forty_niners

    def test_restore_latest_version(self):
        self.setup_common()
        sleep(0.001)
        self.player1.delete()
        sleep(0.001)
        deleted_at = self.player1.version_end_date
        player1_pk = self.player1.pk

        sleep(0.001)
        restored = self.player1.restore()
        self.assertEqual(player1_pk, restored.pk)
        self.assertIsNone(restored.version_end_date)
        self.assertEqual(2, Player.objects.filter(name=restored.name).count())

        # There should be no relationships restored:
        self.assertIsNone(restored.team_id)
        self.assertListEqual([], list(restored.awards.all()))

        # The relationships are still present on the previous version.
        previous = Player.objects.previous_version(restored)
        self.assertEqual(deleted_at, previous.version_end_date)
        self.assertSetEqual(set(previous.awards.all()), set(self.awards.values()))
        self.assertEqual(self.forty_niners, previous.team)

    def test_restore_previous_version(self):
        self.setup_common()
        p1 = self.player1.clone()
        p1.name = 'Joe'
        p1.save()
        player1_pk = self.player1.pk

        self.player1.restore()

        with self.assertRaises(ObjectDoesNotExist):
            Player.objects.current.get(name='Joe')

        restored = Player.objects.current.get(name='Montana')
        self.assertEqual(player1_pk, restored.pk)
        self.assertIsNone(restored.version_end_date)
        self.assertEqual(2, Player.objects.filter(name=restored.name).count())

        # There should be no relationships restored:
        self.assertIsNone(restored.team_id)
        self.assertListEqual([], list(restored.awards.all()))

        # The relationships are also present on the previous version.
        previous = Player.objects.previous_version(restored)
        self.assertSetEqual(set(previous.awards.all()), set(self.awards.values()))
        self.assertEqual(self.forty_niners, previous.team)

        # There should be no overlap of version periods.
        self.assertEquals(previous.version_end_date, restored.version_start_date)

    def test_restore_with_required_foreignkey(self):
        team = Team.objects.create(name="Flying Pigs")
        mascot_v1 = Mascot.objects.create(name="Curly", team=team)
        mascot_v1.delete()

        # Restoring without supplying a value for the required foreign key will fail.
        with self.assertRaises(ForeignKeyRequiresValueError):
            mascot_v1.restore()

        self.assertEqual(1, Mascot.objects.filter(name=mascot_v1.name).count())

        mascot2_v1 = Mascot.objects.create(name="Big Ham", team=team)
        mascot2_v1.clone()
        with self.assertRaises(ForeignKeyRequiresValueError):
            mascot2_v1.restore()

        self.assertEqual(2, Mascot.objects.filter(name=mascot2_v1.name).count())
        self.assertEqual(1, Mascot.objects.current.filter(name=mascot2_v1.name).count())

        # If a value (object or pk) is supplied, the restore will succeed.
        team2 = Team.objects.create(name="Submarine Sandwiches")
        restored = mascot2_v1.restore(team=team2)
        self.assertEqual(3, Mascot.objects.filter(name=mascot2_v1.name).count())
        self.assertEqual(team2, restored.team)

        restored.delete()
        rerestored = mascot2_v1.restore(team_id=team.pk)
        self.assertEqual(4, Mascot.objects.filter(name=mascot2_v1.name).count())
        self.assertEqual(team, rerestored.team)

    def test_over_time(self):
        team1 = Team.objects.create(name='team1.v1')
        team2 = Team.objects.create(name='team2.v1')
        p1 = Player.objects.create(name='p1.v1', team=team1)
        p2 = Player.objects.create(name='p2.v1', team=team1)
        a1 = Award.objects.create(name='a1.v1')
        t1 = get_utc_now()
        sleep(0.001)

        p1 = p1.clone()
        p1.name = 'p1.v2'
        p1.save()
        t2 = get_utc_now()
        sleep(0.001)

        p1.delete()
        a1.players.add(p2)
        t3 = get_utc_now()
        sleep(0.001)

        a1.players = []
        t4 = get_utc_now()
        sleep(0.001)

        p1 = Player.objects.get(name='p1.v2').restore(team=team2)

        # p1 did exist at t2, but not at t3.
        self.assertIsNotNone(Player.objects.as_of(t2).filter(name='p1.v2').first())
        self.assertIsNone(Player.objects.as_of(t3).filter(name='p1.v2').first())

        # p1 re-appeared later with team2, though.
        self.assertEqual(team2, Player.objects.current.get(name='p1.v2').team)

        # many-to-many relations
        self.assertEqual([], list(Award.objects.as_of(t2).get(name='a1.v1').players.all()))
        self.assertEqual('p2.v1', Award.objects.as_of(t3).get(name='a1.v1').players.first().name)
        self.assertEqual([], list(Award.objects.current.get(name='a1.v1').players.all()))

        # Expected version counts:
        self.assertEqual(1, Team.objects.filter(name='team1.v1').count())
        self.assertEqual(1, Team.objects.filter(name='team2.v1').count())
        self.assertEqual(3, Player.objects.filter(identity=p1.identity).count())
        self.assertEqual(1, Player.objects.filter(name='p2.v1').count())
        m2m_manager = Award._meta.get_field('players').rel.through.objects
        self.assertEqual(1, m2m_manager.all().count())

    def test_restore_two_in_memory_objects(self):
        # Tests issue #90
        # Restoring two in-memory objects with the same identity, which, according
        # to their in-memory state, are both the current version, should not
        # result in having more than one current object with the same identity
        # present in the database.
        a = City(name="A")
        a.save()
        b = a.clone()
        b.name = "B"
        b.save()
        a = City.objects.get(name="A")
        a.restore()
        b = City.objects.get(name="B")
        b2 = b.restore()
        current_objects = City.objects.filter(version_end_date=None, identity=b.identity)
        self.assertEqual(1, len(current_objects))
        self.assertEqual(b2.pk, current_objects[0].pk)


class DetachTest(TestCase):

    def test_simple_detach(self):
        c1 = City.objects.create(name="Atlantis").clone()
        c1_identity = c1.identity
        c2 = c1.detach()
        c2.save()
        c1 = City.objects.current.get(pk=c1_identity)
        self.assertEqual(c1.name, c2.name)
        self.assertEqual(c2.id, c2.identity)
        self.assertNotEqual(c1.id, c2.id)
        self.assertNotEqual(c1.identity, c2.identity)
        self.assertEqual(2, City.objects.filter(identity=c1_identity).count())
        self.assertEqual(1, City.objects.filter(identity=c2.identity).count())

    def test_detach_with_relations(self):
        """
        ManyToMany and reverse ForeignKey relationships are not kept. ForeignKey relationships are kept.
        """
        t = Team.objects.create(name='Raining Rats')
        t_pk = t.pk
        m = Mascot.objects.create(name="Drippy", team=t)
        p = Player.objects.create(name="Robby", team=t)
        p_pk = p.pk
        a = Award.objects.create(name="Most slippery")
        a.players.add(p)

        p2 = p.detach()
        p2.save()
        p = Player.objects.current.get(pk=p_pk)
        self.assertEqual(t, p.team)
        self.assertEqual(t, p2.team)
        self.assertListEqual([a], list(p.awards.all()))
        self.assertListEqual([], list(p2.awards.all()))

        t2 = t.detach()
        t2.save()
        t = Team.objects.current.get(pk=t_pk)
        self.assertEqual({p, p2}, set(t.player_set.all()))
        self.assertEqual([], list(t2.player_set.all()))


class DeferredFieldsTest(TestCase):

    def setUp(self):
        self.c1 = City.objects.create(name="Porto")
        self.team1 = Team.objects.create(name="Tigers", city=self.c1)

    def test_simple_defer(self):
        limited = City.objects.current.only('name').get(pk=self.c1.pk)
        deferred_fields = set(Versionable.VERSIONABLE_FIELDS)
        deferred_fields.remove('id')
        self.assertSetEqual(deferred_fields, set(limited.get_deferred_fields()))
        for field_name in deferred_fields:
            self.assertNotIn(field_name, limited.__dict__ )

        deferred_fields = ['version_start_date', 'version_end_date']
        deferred = City.objects.current.defer(*deferred_fields).get(pk=self.c1.pk)
        self.assertSetEqual(set(deferred_fields), set(deferred.get_deferred_fields()))
        for field_name in deferred_fields:
            self.assertNotIn(field_name, deferred.__dict__ )

        # Accessing deferred fields triggers queries:
        with self.assertNumQueries(2):
            self.assertEquals(self.c1.version_start_date, deferred.version_start_date)
            self.assertEquals(self.c1.version_end_date, deferred.version_end_date)
        # If already fetched, no query is made:
        with self.assertNumQueries(0):
            self.assertEquals(self.c1.version_start_date, deferred.version_start_date)

    def test_deferred_foreign_key_field(self):
        team_full = Team.objects.current.get(pk=self.team1.pk)
        self.assertIn('city_id', team_full.__dict__ )
        team_light = Team.objects.current.only('name').get(pk=self.team1.pk)
        self.assertNotIn('city_id', team_light.__dict__ )
        with self.assertNumQueries(2):
            # One query to get city_id, and one query to get the related City object.
            self.assertEquals(self.c1.name, team_light.city.name)

    def test_reverse_foreign_key_access(self):
        city = City.objects.current.only('name').get(identity=self.c1.identity)
        with self.assertNumQueries(2):
            # One query to get the identity, one query to get the related objects.
            self.assertSetEqual({self.team1.pk}, {o.pk for o in city.team_set.all()})

    def test_many_to_many_access(self):
        player1 = Player.objects.create(name='Raaaaaow', team=self.team1)
        player2 = Player.objects.create(name='Pssshh', team=self.team1)
        award1 = Award.objects.create(name='Fastest paws')
        award1.players.add(player2)
        award2 = Award.objects.create(name='Frighteningly fast')
        award2.players.add(player1, player2)

        player2_light = Player.objects.current.only('name').get(identity=player2.identity)
        with self.assertNumQueries(1):
            # Many-to-many fields use the id field, which is always fetched, so only one query
            # should be made to get the related objects.
            self.assertSetEqual({award1.pk, award2.pk}, {o.pk for o in player2_light.awards.all()})

        # And from the other direction:
        award2_light = Award.objects.current.only('name').get(identity=award2.identity)
        with self.assertNumQueries(1):
            self.assertSetEqual({player1.pk, player2.pk}, {o.pk for o in award2_light.players.all()})

    def test_clone_of_deferred_object(self):
        c1_v1_partial = City.objects.current.defer('name').get(pk=self.c1.pk)
        self.assertRaisesMessage(
            ValueError,
            'Can not clone a model instance that has deferred fields',
            c1_v1_partial.clone
        )

    def test_restore_of_deferred_object(self):
        t1 = get_utc_now()
        sleep(0.001)
        c1_v2 = self.c1.clone()
        c1_v1 = City.objects.as_of(t1).defer('name').get(identity=c1_v2.identity)
        self.assertRaisesMessage(
            ValueError,
            'Can not restore a model instance that has deferred fields',
            c1_v1.restore
        )<|MERGE_RESOLUTION|>--- conflicted
+++ resolved
@@ -2321,17 +2321,11 @@
             team = [t for t in current_city.prefetched_teams if t.name == 'team1.v2'][0]
             self.assertSetEqual({'pl1.v2', 'pl2.v1'}, {p.name for p in team.prefetched_players})
 
-<<<<<<< HEAD
-            # When a different time is specified for the prefetch queryset than for the base queryset:
-
-=======
         # When a different time is specified for the prefetch queryset than for the base queryset:
->>>>>>> c9c9bf03
         with self.assertRaises(ValueError):
             _ = City.objects.current.filter(name='city.v2').prefetch_related(
                 Prefetch(
                     'team_set',
-<<<<<<< HEAD
                     queryset = Team.objects.as_of(self.time1),
                     to_attr = 'prefetched_teams'
                 ),
@@ -2339,15 +2333,6 @@
                     'prefetched_teams__player_set',
                     queryset = Player.objects.as_of(self.time1),
                     to_attr = 'prefetched_players'
-=======
-                    queryset=Team.objects.as_of(self.time1),
-                    to_attr='prefetched_teams'
-                ),
-                Prefetch(
-                    'prefetched_teams__player_set',
-                    queryset=Player.objects.as_of(self.time1),
-                    to_attr='prefetched_players'
->>>>>>> c9c9bf03
                 ),
             )[0]
 
