# Copyright 2014 Swisscom, Sophia Engineering
#
# Licensed under the Apache License, Version 2.0 (the "License");
# you may not use this file except in compliance with the License.
# You may obtain a copy of the License at
#
# http://www.apache.org/licenses/LICENSE-2.0
#
# Unless required by applicable law or agreed to in writing, software
# distributed under the License is distributed on an "AS IS" BASIS,
# WITHOUT WARRANTIES OR CONDITIONS OF ANY KIND, either express or implied.
# See the License for the specific language governing permissions and
# limitations under the License.

import copy
import datetime
import uuid
from django import VERSION

if VERSION[:2] >= (1, 7):
    from django.apps.registry import apps
from django.core.exceptions import SuspiciousOperation, MultipleObjectsReturned, ObjectDoesNotExist
from django.db.models.base import Model
from django.db.models import Q
from django.db.models.fields import FieldDoesNotExist
from django.db.models.fields.related import (ForeignKey, ReverseSingleRelatedObjectDescriptor,
    ReverseManyRelatedObjectsDescriptor, ManyToManyField, ManyRelatedObjectsDescriptor, create_many_related_manager,
    ForeignRelatedObjectsDescriptor, ManyToOneRel)
from django.db.models.query import QuerySet, ValuesListQuerySet, ValuesQuerySet
from django.db.models.signals import post_init
from django.db.models.sql import Query
from django.db.models.sql.where import ExtraWhere
from django.utils.functional import cached_property
from django.utils.timezone import utc
from django.utils import six

from django.db import models, router


def get_utc_now():
    return datetime.datetime.utcnow().replace(tzinfo=utc)


class VersionManager(models.Manager):
    """
    This is the Manager-class for any class that inherits from Versionable
    """
    use_for_related_fields = True

    def get_queryset(self):
        return VersionedQuerySet(self.model, using=self._db)

    def as_of(self, time=None):
        """
        Filters Versionables at a given time
        :param time: The timestamp (including timezone info) at which Versionables shall be retrieved
        :return: A QuerySet containing the base for a timestamped query.
        """
        return self.get_queryset().as_of(time)

    def next_version(self, object):
        """
        Return the next version of the given object. In case there is no next object existing, meaning the given
        object is the current version, the function returns this version.
        """
        if object.version_end_date == None:
            return object
        else:
            try:
                next = self.get(
                    Q(identity=object.identity),
                    Q(version_start_date=object.version_end_date))
            except MultipleObjectsReturned as e:
                raise MultipleObjectsReturned(
                    "next_version couldn't uniquely identify the next version of object " + str(
                        object.identity) + " to be returned\n" + str(e))
            except ObjectDoesNotExist as e:
                raise ObjectDoesNotExist(
                    "next_version couldn't find a next version of object " + str(object.identity) + "\n" + str(e))
            return next

    def previous_version(self, object):
        """
        Return the previous version of the given object. In case there is no previous object existing, meaning the
        given object is the first version of the object, then the function returns this version.
        """
        if object.version_birth_date == object.version_start_date:
            return object
        else:
            try:
                previous = self.get(
                    Q(identity=object.identity),
                    Q(version_end_date=object.version_start_date))
            except MultipleObjectsReturned as e:
                raise MultipleObjectsReturned(
                    "pervious_version couldn't uniquely identify the previous version of object " + str(
                        object.identity) + " to be returned\n" + str(e))
            # This should never-ever happen, since going prior a first version of an object should be avoided by the
            # first test of this method
            except ObjectDoesNotExist as e:
                raise ObjectDoesNotExist(
                    "pervious_version couldn't find a previous version of object " + str(object.identity) + "\n" + str(
                        e))
            return previous

    def current_version(self, object):
        """
        Return the current version of the given object. The current version is the one having its version_end_date set
        to NULL. If there is not such a version then it means the object has been 'deleted' and so there is no
        current version available. In this case the function returns None.
        """
        if object.version_end_date == None:
            return object

        return self.current.filter(identity=object.identity).first()

    @property
    def current(self):
        return self.as_of(None)

    def create(self, **kwargs):
        """
        Creates an instance of a Versionable
        :param kwargs: arguments used to initialize the class instance
        :return: a Versionable instance of the class
        """
        return self._create_at(None, **kwargs)

    def _create_at(self, timestamp=None, **kwargs):
        """
        WARNING: Only for internal use and testing.

        Create a Versionable having a version_start_date and version_birth_date set to some pre-defined timestamp
        :param timestamp: point in time at which the instance has to be created
        :param kwargs: arguments needed for initializing the instance
        :return: an instance of the class
        """
        ident = six.u(str(uuid.uuid4()))
        if timestamp is None:
            timestamp = get_utc_now()
        kwargs['id'] = ident
        kwargs['identity'] = ident
        kwargs['version_start_date'] = timestamp
        kwargs['version_birth_date'] = timestamp
        return super(VersionManager, self).create(**kwargs)

class VersionedQuery(Query):
    """
    VersionedQuery has awareness of the query time restrictions.  When the query is compiled,
    this query time information is passed along to the foreign keys involved in the query, so
    that they can provide that information when building the sql.
    """

    def __init__(self, *args, **kwargs):
        super(VersionedQuery, self).__init__(*args, **kwargs)
        self.set_as_of(None, False)

    def clone(self, *args, **kwargs):
        obj = super(VersionedQuery, self).clone(*args, **kwargs)
        try:
            obj.set_as_of(self.as_of_time, self.apply_as_of_time)
        except AttributeError:
            # If the caller is using clone to create a different type of Query, that's OK.
            # An example of this is when creating or updating an object, this method is called
            # with a first parameter of sql.UpdateQuery.
            pass
        return obj

    def set_as_of(self, as_of_time, apply_as_of_time):
        """
        Set the as_of time that will be used to restrict the query for the valid objects.
        :param DateTime as_of_time: Datetime or None (None means use the current objects)
        :param bool apply_as_of_time: If false, then the query will not be restricted by as_of_time
        :return:
        """
        self.as_of_time = as_of_time
        self.apply_as_of_time = apply_as_of_time

    def get_compiler(self, *args, **kwargs):
        # Wait! One more thing before returning the compiler:
        # propagate the query time to all the related foreign key fields.
        self.propagate_query_time()
        return super(VersionedQuery, self).get_compiler(*args, **kwargs)

    def propagate_query_time(self):
        """
        This sets as query time, or lack of query time, on all the foreign keys
        involved in the query.  Only if they are aware of the query time can they
        create a time-based restriction in the JOIN ON clause.  In the case of
        left outer joins, it is necessary that the time-based restriction happens
        in the JOIN ON clause.  For inner joins, it doesn't hurt.
        """
        first = True
        for alias in self.tables:
            if not self.alias_refcount[alias]:
                continue
            try:
                name, alias, join_type, lhs, join_cols, _, join_field = self.alias_map[alias]
            except KeyError:
                # Extra tables can end up in self.tables, but not in the
                # alias_map if they aren't in a join. That's OK. We skip them.
                continue
            if join_type and not first:
                join_field.set_as_of(self.as_of_time, self.apply_as_of_time)
            first = False

class VersionedQuerySet(QuerySet):
    """
    The VersionedQuerySet makes sure that every objects retrieved from it has
    the added property 'query_time' added to it.
    For that matter it override the __getitem__, _fetch_all and _clone methods
    for its parent class (QuerySet).
    """

    def __init__(self, model=None, query=None, *args, **kwargs):
        """
        Overridden so that a VersionedQuery will be used.
        """
        if not query:
            query = VersionedQuery(model)
        super(VersionedQuerySet, self).__init__(model=model, query=query, *args, **kwargs)
        self.query_time = None

    def __getitem__(self, k):
        """
        Overrides the QuerySet.__getitem__ magic method for retrieving a list-item out of a query set.
        :param k: Retrieve the k-th element or a range of elements
        :return: Either one element or a list of elements
        """
        item = super(VersionedQuerySet, self).__getitem__(k)
        if isinstance(item, (list,)):
            for i in item:
                self._set_query_time(i)
        else:
            self._set_query_time(item)
        return item

    def _fetch_all(self):
        """
        Completely overrides the QuerySet._fetch_all method by adding the timestamp to all objects
        :return: See django.db.models.query.QuerySet._fetch_all for return values
        """
        if self._result_cache is None:
            self._result_cache = list(self.iterator())
            if not isinstance(self, ValuesListQuerySet):
                for x in self._result_cache:
                    self._set_query_time(x)
        if self._prefetch_related_lookups and not self._prefetch_done:
            self._prefetch_related_objects()

    def _clone(self, *args, **kwargs):
        """
        Overrides the QuerySet._clone method by adding the cloning of the VersionedQuerySet's query_time parameter
        :param kwargs: Same as the original QuerySet._clone params
        :return: Just as QuerySet._clone, this method returns a clone of the original object
        """
        if VERSION[:2] == (1, 6):
            klass = kwargs.pop('klass', None)
            # This patch was taken from Django 1.7 and is applied only in case we're using Django 1.6 and
            # ValuesListQuerySet objects. Since VersionedQuerySet is not a subclass of ValuesListQuerySet, a new type
            # inheriting from both is created and used as class.
            # https://github.com/django/django/blob/1.7/django/db/models/query.py#L943
            if klass and not issubclass(self.__class__, klass):
                base_queryset_class = getattr(self, '_base_queryset_class', self.__class__)
                class_bases = (klass, base_queryset_class)
                class_dict = {
                    '_base_queryset_class': base_queryset_class,
                    '_specialized_queryset_class': klass,
                }
                kwargs['klass'] = type(klass.__name__, class_bases, class_dict)
            else:
                kwargs['klass'] = klass

        clone = super(VersionedQuerySet, self)._clone(**kwargs)
        clone.query_time = self.query_time

        return clone

    def _set_query_time(self, item, type_check=True):
        """
        Sets the time for which the query was made on the resulting item
        :param item: an item of type Versionable
        :param type_check: Check the item to be a Versionable
        :return: Returns the item itself with the time set
        """
        if isinstance(item, Versionable):
            item.as_of = self.query_time
        elif isinstance(item, VersionedQuerySet):
            item.query_time = self.query_time
        elif isinstance(self, ValuesQuerySet):
            # When we are dealing with a ValueQuerySet there is no point in
            # setting the query_time as we are returning an array of values
            # instead of a full-fledged model object
            pass
        else:
            if type_check:
                raise TypeError("This item is not a Versionable, it's a " + str(type(item)))
        return item

    def as_of(self, qtime=None):
        """
        Sets the time for which we want to retrieve an object.
        :param qtime: The UTC date and time; if None then use the current state (where version_end_date = NULL)
        :return: A VersionedQuerySet
        """
        self.query.set_as_of(qtime, True)
        return self.add_as_of_filter(qtime)

    def add_as_of_filter(self, querytime):
        """
        Add a version time restriction filter to the given queryset.

        If querytime = None, then the filter will simply restrict to the current objects (those
        with version_end_date = NULL).

        :param querytime: UTC datetime object, or None.
        :return: VersionedQuerySet
        """
        if querytime:
            self.query_time = querytime
            filter = (Q(version_end_date__gt=querytime) | Q(version_end_date__isnull=True)) \
                     & Q(version_start_date__lte=querytime)
        else:
            filter = Q(version_end_date__isnull=True)
        return self.filter(filter)

    def values_list(self, *fields, **kwargs):
        """
        Overridden so that an as_of filter will be added to the queryset returned by the parent method.
        """
<<<<<<< HEAD
        if relation_table:
            relation_tables = [relation_table]
        else:
            relation_tables = self.related_table_in_filter

        query_time = self.query_time
        where_clauses = []
        params = []
        for relation_table in relation_tables:
            if query_time:
                # There was a query_time set on the current VersionedQuerySet (self), so propagate it
                where_clauses.append(
                    '''{table}.version_start_date <= %s
                        AND ({table}.version_end_date > %s OR {table}.version_end_date is NULL )
                    '''.format(table=relation_table))
                params += [query_time, query_time]
            else:
                # There was no query_time set on the current VersionedQuerySet (self), so look for "current" entries
                where_clauses.append("{0}.version_end_date is NULL".format(relation_table))

        return self.extra(where=where_clauses, params=params)

    def _filter_or_exclude(self, negate, *args, **kwargs):
        queryset = super(VersionedQuerySet, self)._filter_or_exclude(negate, *args, **kwargs)
        model_class = self.model

        def path_stack_to_tables(model_class, paths_stack, tables=None):
            """
            Recursive function that will navigate the tables found in 'paths_stack'
            and build up a list of all the tables we have visited.

            The found tables are gathered in the collector variable 'tables' which
            is initially empty on the first call.

            On each recursive call we pop from 'paths_stack' until there is no more
            tables to navigate.

            The 'paths_stack' is created by exploding a filter expression on the
            lookup separator, dropping the last item of the expression and then
            reversing the obtained list.

            Example:
                filter expression: student__professor__name__startswith
                after exploding: ['student', 'professor', 'name']
                paths_stack: ['name', 'professor', 'student']
            """
            if not tables:
                tables = []

            attribute = paths_stack.pop()
            try:
                field_object, model, direct, m2m = model_class._meta.get_field_by_name(attribute)

                # This is the counter part of one-to-many field
                if not direct:
                    table_name = field_object.model._meta.db_table
                    tables.append(table_name)

                if m2m:
                    if isinstance(field_object, VersionedManyToManyField):
                        table_name = field_object.m2m_db_table()
                    else:
                        table_name = field_object.field.m2m_db_table()

                    tables.append(table_name)

                if isinstance(field_object, VersionedForeignKey):
                    table_name = field_object.rel.to._meta.db_table
                    tables.append(table_name)

            except FieldDoesNotExist:
                # Of course in some occasion the filed might not be found,
                # that's accepted
                pass

            if not paths_stack:
                return tables
            else:
                if isinstance(field_object, VersionedManyToManyField) \
                        or isinstance(field_object, VersionedForeignKey):
                    model_class = field_object.rel.to
                else:
                    model_class = field_object.model

                return path_stack_to_tables(model_class, paths_stack, tables)

        def flatten_Q(q, expressions):
            """
            Recursive function that flattens the tree of Q nodes into a list
            of filtering expressions.

            For each Q node we visit its children. If the children is a tuple
            we have reach the bottom of the tree and we read the first element
            of the tuple (which is the filtering expression). If the children
            is a Q node we recursively walk down on it.
            """
            for c in q.children:
                if isinstance(c, tuple):
                    expressions.append(c[0])
                else:
                    e = flatten_Q(c, expressions)
                    expressions.extend(e)
                    return expressions

            return expressions

        filter_expression_list = []

        for q in args:
            filter_expression_list.extend(flatten_Q(q, []))

        filter_expression_list.extend(list(kwargs))
=======
        qs = super(VersionedQuerySet, self).values_list(*fields, **kwargs)
        return qs.add_as_of_filter(qs.query_time)
>>>>>>> 61b1fb56


class VersionedManyToOneRel(ManyToOneRel):
    """
    Overridden to allow keeping track of the query as_of time, so that foreign keys
    can use that information when creating the sql joins.
    """

    def set_as_of(self, as_of_time, apply_as_of_time):
        """
        Set the as_of time that will be used to restrict the query for the valid objects.
        :param DateTime as_of_time: Datetime or None (None means use the current objects)
        :param bool apply_as_of_time: If false, then the query will not be restricted by as_of_time
        :return:
        """
        self.as_of_time = as_of_time
        self.apply_as_of_time = apply_as_of_time
        if hasattr(self, 'field'):
            self.field.set_as_of(as_of_time, apply_as_of_time)


class VersionedForeignKey(ForeignKey):
    """
    We need to replace the standard ForeignKey declaration in order to be able to introduce
    the VersionedReverseSingleRelatedObjectDescriptor, which allows to go back in time...
    We also default to using the VersionedManyToOneRel, which helps us correctly limit results
    when joining tables via foreign and many-to-many relation fields.
    """
    def __init__(self, to, rel_class=ManyToOneRel, **kwargs):
        super(VersionedForeignKey, self).__init__(to, rel_class=VersionedManyToOneRel, **kwargs)
        self.set_as_of(None, False)

    def set_as_of(self, as_of_time, apply_as_of_time):
        """
        Set the as_of time that will be used to restrict the query for the valid objects.
        :param DateTime as_of_time: Datetime or None (None means use the current objects)
        :param bool apply_as_of_time: If false, then the query will not be restricted by as_of_time
        :return:
        """
        self.as_of_time = as_of_time
        self.apply_as_of_time = apply_as_of_time

    def contribute_to_class(self, cls, name, virtual_only=False):
        super(VersionedForeignKey, self).contribute_to_class(cls, name, virtual_only)
        setattr(cls, self.name, VersionedReverseSingleRelatedObjectDescriptor(self))

    def contribute_to_related_class(self, cls, related):
        """
        Override ForeignKey's methods, and replace the descriptor, if set by the parent's methods
        """
        # Internal FK's - i.e., those with a related name ending with '+' -
        # and swapped models don't get a related descriptor.
        super(VersionedForeignKey, self).contribute_to_related_class(cls, related)
        accessor_name = related.get_accessor_name()
        if hasattr(cls, accessor_name):
            setattr(cls, accessor_name, VersionedForeignRelatedObjectsDescriptor(related))

    def get_extra_restriction(self, where_class, alias, remote_alias):
        cond = None
        if self.apply_as_of_time:
            if self.as_of_time:
                sql = '''{alias}.version_start_date <= %s
                         AND ({alias}.version_end_date > %s OR {alias}.version_end_date is NULL )'''.format(alias=remote_alias)
                params = [self.as_of_time, self.as_of_time]
            else:
                sql = '''{alias}.version_end_date is NULL'''.format(alias=remote_alias)
                params = None
            cond = ExtraWhere([sql], params)
        return cond

class VersionedManyToManyField(ManyToManyField):
    def __init__(self, *args, **kwargs):
        super(VersionedManyToManyField, self).__init__(*args, **kwargs)

    def contribute_to_class(self, cls, name):
        """
        Called at class type creation. So, this method is called, when metaclasses get created
        """
        # self.rel.through needs to be set prior to calling super, since super(...).contribute_to_class refers to it.
        # Classes pointed to by a string do not need to be resolved here, since Django does that at a later point in
        # time - which is nice... ;)
        #
        # Superclasses take care of:
        # - creating the through class if unset
        # - resolving the through class if it's a string
        # - resolving string references within the through class
        if not self.rel.through and not cls._meta.abstract and not cls._meta.swapped:
            self.rel.through = VersionedManyToManyField.create_versioned_many_to_many_intermediary_model(self, cls,
                                                                                                         name)
        super(VersionedManyToManyField, self).contribute_to_class(cls, name)

        # Overwrite the descriptor
        if hasattr(cls, self.name):
            setattr(cls, self.name, VersionedReverseManyRelatedObjectsDescriptor(self))

    def contribute_to_related_class(self, cls, related):
        """
        Called at class type creation. So, this method is called, when metaclasses get created
        """
        super(VersionedManyToManyField, self).contribute_to_related_class(cls, related)
        accessor_name = related.get_accessor_name()
        if hasattr(cls, accessor_name):
            descriptor = VersionedManyRelatedObjectsDescriptor(related, accessor_name)
            setattr(cls, accessor_name, descriptor)
            if hasattr(cls._meta, 'many_to_many_related') and isinstance(cls._meta.many_to_many_related, list):
                cls._meta.many_to_many_related.append(descriptor)
            else:
                cls._meta.many_to_many_related = [descriptor]

    @staticmethod
    def create_versioned_many_to_many_intermediary_model(field, cls, field_name):
        # Let's not care too much on what flags could potentially be set on that intermediary class (e.g. managed, etc)
        # Let's play the game, as if the programmer had specified a class within his models... Here's how.
        # TODO: Test references to 'self'

        from_ = cls._meta.model_name
        to = field.rel.to

        # Force 'to' to be a string (and leave the hard work to Django)
        if not isinstance(field.rel.to, six.string_types):
            to = field.rel.to._meta.object_name
        name = '%s_%s' % (from_, field_name)

        # Since Django 1.7, a migration mechanism is shipped by default with Django. This migration module loads all
        # declared apps' models inside a __fake__ module.
        # This means that the models can be already loaded and registered by their original module, when we
        # reach this point of the application and therefore there is no need to load them a second time.
        if VERSION[:2] >= (1, 7) and cls.__module__ == '__fake__':
            try:
                # Check the apps for an already registered model
                return apps.get_registered_model(cls._meta.app_label, str(name))
            except KeyError:
                # The model has not been registered yet, so continue
                pass

        meta = type('Meta', (object,), {
            # 'unique_together': (from_, to),
            'auto_created': cls,
            'app_label': cls._meta.app_label,
        })
        return type(str(name), (Versionable,), {
            'Meta': meta,
            '__module__': cls.__module__,
            from_: VersionedForeignKey(cls, related_name='%s+' % name),
            to: VersionedForeignKey(to, related_name='%s+' % name),
        })


class VersionedReverseSingleRelatedObjectDescriptor(ReverseSingleRelatedObjectDescriptor):
    """
    A ReverseSingleRelatedObjectDescriptor-typed object gets inserted, when a ForeignKey
    is defined in a Django model. This is one part of the analogue for versioned items.

    Unfortunately, we need to run two queries. The first query satisfies the foreign key
    constraint. After extracting the identity information and combining it with the datetime-
    stamp, we are able to fetch the historic element.
    """

    def __get__(self, instance, instance_type=None):
        """
        The getter method returns the object, which points instance, e.g. choice.poll returns
        a Poll instance, whereas the Poll class defines the ForeignKey.
        :param instance: The object on which the property was accessed
        :param instance_type: The type of the instance object
        :return: Returns a Versionable
        """
        current_elt = super(VersionedReverseSingleRelatedObjectDescriptor, self).__get__(instance, instance_type)

        if not current_elt:
            return None

        if not isinstance(current_elt, Versionable):
            raise TypeError("It seems like " + str(type(self)) + " is not a Versionable")

        return current_elt.__class__.objects.as_of(instance.as_of).get(identity=current_elt.identity)


class VersionedForeignRelatedObjectsDescriptor(ForeignRelatedObjectsDescriptor):
    """
    This descriptor generates the manager class that is used on the related object of a ForeignKey relation
    """

    @cached_property
    def related_manager_cls(self):
        # return create_versioned_related_manager
        manager_cls = super(VersionedForeignRelatedObjectsDescriptor, self).related_manager_cls
        rel_field = self.related.field

        class VersionedRelatedManager(manager_cls):
            def __init__(self, instance):
                super(VersionedRelatedManager, self).__init__(instance)

                # This is a hack, in order to get the versioned related objects
                for key in self.core_filters.keys():
                    if '__exact' in key:
                        self.core_filters[key] = instance.identity

            def get_queryset(self):
                queryset = super(VersionedRelatedManager, self).get_queryset()
                if self.instance.as_of is not None:
                    queryset = queryset.as_of(self.instance.as_of)
                return queryset

            def add(self, *objs):
                cloned_objs = ()
                for obj in objs:
                    if not isinstance(obj, Versionable):
                        raise TypeError("Trying to add a non-Versionable to a VersionedForeignKey relationship")
                    cloned_objs += (obj.clone(),)
                super(VersionedRelatedManager, self).add(*cloned_objs)

            if 'remove' in dir(manager_cls):
                def remove(self, *objs):
                    val = rel_field.get_foreign_related_value(self.instance)
                    cloned_objs = ()
                    for obj in objs:
                        # Is obj actually part of this descriptor set? Otherwise, silently go over it, since Django
                        # handles that case
                        if rel_field.get_local_related_value(obj) == val:
                            # Silently pass over non-versionable items
                            if not isinstance(obj, Versionable):
                                raise TypeError(
                                    "Trying to remove a non-Versionable from a VersionedForeignKey realtionship")
                            cloned_objs += (obj.clone(),)
                    super(VersionedRelatedManager, self).remove(*cloned_objs)

        return VersionedRelatedManager


def create_versioned_many_related_manager(superclass, rel):
    """
    The "casting" which is done in this method is needed, since otherwise, the methods introduced by
    Versionable are not taken into account.
    :param superclass: This is usually a models.Manager
    :param rel: Contains the ManyToMany relation
    :return: A subclass of ManyRelatedManager and Versionable
    """
    many_related_manager_klass = create_many_related_manager(superclass, rel)

    class VersionedManyRelatedManager(many_related_manager_klass):
        def __init__(self, *args, **kwargs):
            super(VersionedManyRelatedManager, self).__init__(*args, **kwargs)
            # Additional core filters are: version_start_date <= t & (version_end_date > t | version_end_date IS NULL)
            # but we cannot work with the Django core filters, since they don't support ORing filters, which
            # is a thing we need to consider the "version_end_date IS NULL" case;
            # So, we define our own set of core filters being applied when versioning
            try:
                version_start_date_field = self.through._meta.get_field('version_start_date')
                version_end_date_field = self.through._meta.get_field('version_end_date')
            except (FieldDoesNotExist) as e:
                print(str(e) + "; available fields are " + ", ".join(self.through._meta.get_all_field_names()))
                raise e
                # FIXME: this probably does not work when auto-referencing

        def get_queryset(self):
            """
            Add a filter to the queryset, limiting the results to be pointed by relationship that are
            valid for the given timestamp (which is taken at the current instance, or set to now, if not
            available).
            Long story short, apply the temporal validity filter also to the intermediary model.
            """

            queryset = super(VersionedManyRelatedManager, self).get_queryset()
            return queryset.as_of(self.instance.as_of)

        def _remove_items(self, source_field_name, target_field_name, *objs):
            """
            Instead of removing items, we simply set the version_end_date of the current item to the
            current timestamp --> t[now].
            Like that, there is no more current entry having that identity - which is equal to
            not existing for timestamps greater than t[now].
            """
            return self._remove_items_at(None, source_field_name, target_field_name, *objs)

        def _remove_items_at(self, timestamp, source_field_name, target_field_name, *objs):
            if objs:
                if timestamp is None:
                    timestamp = get_utc_now()
                old_ids = set()
                for obj in objs:
                    if isinstance(obj, self.model):
                        # The Django 1.7-way is preferred
                        if hasattr(self, 'target_field'):
                            fk_val = self.target_field.get_foreign_related_value(obj)[0]
                        # But the Django 1.6.x -way is supported for backward compatibility
                        elif hasattr(self, '_get_fk_val'):
                            fk_val = self._get_fk_val(obj, target_field_name)
                        else:
                            raise TypeError("We couldn't find the value of the foreign key, this might be due to the "
                                            "use of an unsupported version of Django")
                        old_ids.add(fk_val)
                    else:
                        old_ids.add(obj)
                db = router.db_for_write(self.through, instance=self.instance)
                qs = self.through._default_manager.using(db).filter(**{
                    source_field_name: self.instance.id,
                    '%s__in' % target_field_name: old_ids
                }).as_of(timestamp)
                for relation in qs:
                    relation._delete_at(timestamp)

        if 'add' in dir(many_related_manager_klass):
            def add(self, *objs):
                if not self.instance.is_current:
                    raise SuspiciousOperation(
                        "Adding many-to-many related objects is only possible on the current version")
                super(VersionedManyRelatedManager, self).add(*objs)

            def add_at(self, timestamp, *objs):
                """
                This function adds an object at a certain point in time (timestamp)
                """
                # First off, define the new constructor
                def _through_init(self, *args, **kwargs):
                    super(self.__class__, self).__init__(*args, **kwargs)
                    self.version_birth_date = timestamp
                    self.version_start_date = timestamp

                # Through-classes have an empty constructor, so it can easily be overwritten when needed;
                # This is not the default case, so the overwrite only takes place when we "modify the past"
                self.through.__init_backup__ = self.through.__init__
                self.through.__init__ = _through_init

                # Do the add operation
                self.add(*objs)

                # Remove the constructor again (by replacing it with the original empty constructor)
                self.through.__init__ = self.through.__init_backup__
                del self.through.__init_backup__

            add_at.alters_data = True

        if 'remove' in dir(many_related_manager_klass):
            def remove_at(self, timestamp, *objs):
                """
                Performs the act of removing specified relationships at a specified time (timestamp);
                So, not the objects at a given time are removed, but their relationship!
                """
                self._remove_items_at(timestamp, self.source_field_name, self.target_field_name, *objs)

                # For consistency, also handle the symmetrical case
                if self.symmetrical:
                    self._remove_items_at(timestamp, self.target_field_name, self.source_field_name, *objs)

            remove_at.alters_data = True

    return VersionedManyRelatedManager


class VersionedReverseManyRelatedObjectsDescriptor(ReverseManyRelatedObjectsDescriptor):
    """
    Beside having a very long name, this class is useful when it comes to versioning the
    ReverseManyRelatedObjectsDescriptor (huhu!!). The main part is the exposure of the
    'related_manager_cls' property
    """

    def __get__(self, instance, owner=None):
        """
        Reads the property as which this object is figuring; mainly used for debugging purposes
        :param instance: The instance on which the getter was called
        :param owner: no idea... alternatively called 'instance_type by the superclasses
        :return: A VersionedManyRelatedManager object
        """
        return super(VersionedReverseManyRelatedObjectsDescriptor, self).__get__(instance, owner)

    def __set__(self, instance, value):
        """
        Completely overridden to avoid bulk deletion that happens when the parent method calls clear().

        The parent method's logic is basically: clear all in bulk, then add the given objects in bulk.
        Instead, we figure out which ones are being added and removed, and call add and remove for these values.
        This lets us retain the versioning information.

        Since this is a many-to-many relationship, it is assumed here that the django.db.models.deletion.Collector
        logic, that is used in clear(), is not necessary here.  Collector collects related models, e.g. ones that should
        also be deleted because they have a ON CASCADE DELETE relationship to the object, or, in the case of
        "Multi-table inheritance", are parent objects.

        :param instance: The instance on which the getter was called
        :param value: iterable of items to set
        """

        if not instance.is_current:
            raise SuspiciousOperation(
                "Related values can only be directly set on the current version of an object")

        if not self.field.rel.through._meta.auto_created:
            opts = self.field.rel.through._meta
            raise AttributeError(
                "Cannot set values on a ManyToManyField which specifies an intermediary model.  Use %s.%s's Manager instead." % (
                    opts.app_label, opts.object_name))

        manager = self.__get__(instance)
        # Below comment is from parent __set__ method.  We'll force evaluation, too:
        # clear() can change expected output of 'value' queryset, we force evaluation
        # of queryset before clear; ticket #19816
        value = tuple(value)

        being_removed, being_added = self.get_current_m2m_diff(instance, value)
        timestamp = get_utc_now()
        manager.remove_at(timestamp, *being_removed)
        manager.add_at(timestamp, *being_added)

    def get_current_m2m_diff(self, instance, new_objects):
        """
        :param instance: Versionable object
        :param new_objects: objects which are about to be associated with instance
        :return: (being_removed id list, being_added id list)
        :rtype : tuple
        """
        new_ids = self.pks_from_objects(new_objects)
        relation_manager = self.__get__(instance)

        filter = Q(**{relation_manager.source_field.attname: instance.pk})
        qs = self.through.objects.current.filter(filter)
        try:
            # Django 1.7
            target_name = relation_manager.target_field.attname
        except AttributeError:
            # Django 1.6
            target_name = relation_manager.through._meta.get_field_by_name(
                relation_manager.target_field_name)[0].attname
        current_ids = set(qs.values_list(target_name, flat=True))

        being_removed = current_ids - new_ids
        being_added = new_ids - current_ids
        return list(being_removed), list(being_added)

    def pks_from_objects(self, objects):
        """
        Extract all the primary key strings from the given objects.  Objects may be Versionables, or bare primary keys.
        :rtype : set
        """
        return {o.pk if isinstance(o, Model) else o for o in objects}

    @cached_property
    def related_manager_cls(self):
        return create_versioned_many_related_manager(
            self.field.rel.to._default_manager.__class__,
            self.field.rel
        )


class VersionedManyRelatedObjectsDescriptor(ManyRelatedObjectsDescriptor):
    """
    Beside having a very long name, this class is useful when it comes to versioning the
    ManyRelatedObjectsDescriptor (huhu!!). The main part is the exposure of the
    'related_manager_cls' property
    """

    via_field_name = None

    def __init__(self, related, via_field_name):
        super(VersionedManyRelatedObjectsDescriptor, self).__init__(related)
        self.via_field_name = via_field_name

    def __get__(self, instance, owner=None):
        """
        Reads the property as which this object is figuring; mainly used for debugging purposes
        :param instance: The instance on which the getter was called
        :param owner: no idea... alternatively called 'instance_type by the superclasses
        :return: A VersionedManyRelatedManager object
        """
        return super(VersionedManyRelatedObjectsDescriptor, self).__get__(instance, owner)

    @cached_property
    def related_manager_cls(self):
        return create_versioned_many_related_manager(
            self.related.model._default_manager.__class__,
            self.related.field.rel
        )


class Versionable(models.Model):
    """
    This is pretty much the central point for versioning objects.
    """

    id = models.CharField(max_length=36, primary_key=True)
    """id stands for ID and is the primary key; sometimes also referenced as the surrogate key"""

    identity = models.CharField(max_length=36)
    """identity is used as the identifier of an object, ignoring its versions; sometimes also referenced as the natural key"""

    version_start_date = models.DateTimeField()
    """version_start_date points the moment in time, when a version was created (ie. an versionable was cloned).
    This means, it points the start of a clone's validity period"""

    version_end_date = models.DateTimeField(null=True, default=None, blank=True)
    """version_end_date, if set, points the moment in time, when the entry was duplicated (ie. the entry was cloned). It
    points therefore the end of a clone's validity period"""

    version_birth_date = models.DateTimeField()
    """version_birth_date contains the timestamp pointing to when the versionable has been created (independent of any
    version); This timestamp is bound to an identity"""

    objects = VersionManager()
    """Make the versionable compliant with Django"""

    as_of = None
    """Hold the timestamp at which the object's data was looked up. Its value must always be in between the
    version_start_date and the version_end_date"""

    class Meta:
        abstract = True
        unique_together = ('id', 'identity')

    def delete(self, using=None):
        self._delete_at(get_utc_now(), using)

    def _delete_at(self, timestamp, using=None):
        """
        WARNING: This method is only for internal use, it should not be used
        from outside.

        It is used only in the case when you want to make sure a group of
        related objects are deleted at the exact same time.

        It is certainly not meant to be used for deleting an object and giving it
        a random deletion date of your liking.
        """
        if self.version_end_date is None:
            self.version_end_date = timestamp
            self.save(using=using)
        else:
            raise Exception('Cannot delete anything else but the current version')

    @property
    def is_current(self):
        return self.version_end_date is None

    def _clone_at(self, timestamp):
        """
        WARNING: This method is only for internal use, it should not be used
        from outside.

        This function is mostly intended for testing, to allow creating
        realistic test cases.
        """
        return self.clone(forced_version_date=timestamp)

    def clone(self, forced_version_date=None):
        """
        Clones a Versionable and returns a fresh copy of the original object.
        Original source: ClonableMixin snippet (http://djangosnippets.org/snippets/1271), with the pk/id change
        suggested in the comments

        :param forced_version_date: a timestamp including tzinfo; this value is usually set only internally!
        :return: returns a fresh clone of the original object (with adjusted relations)
        """
        if not self.pk:
            raise ValueError('Instance must be saved before it can be cloned')

        if self.version_end_date:
            raise ValueError('This is a historical item and can not be cloned.')

        if forced_version_date:
            if not self.version_start_date <= forced_version_date <= get_utc_now():
                raise ValueError('The clone date must be between the version start date and now.')
        else:
            forced_version_date = get_utc_now()

        earlier_version = self

        later_version = copy.copy(earlier_version)
        later_version.version_end_date = None
        later_version.version_start_date = forced_version_date

        # set earlier_version's ID to a new UUID so the clone (later_version) can
        # get the old one -- this allows 'head' to always have the original
        # id allowing us to get at all historic foreign key relationships
        earlier_version.id = six.u(str(uuid.uuid4()))
        earlier_version.version_end_date = forced_version_date
        earlier_version.save()

        later_version.save()

        # re-create ManyToMany relations
        for field in earlier_version._meta.many_to_many:
            earlier_version.clone_relations(later_version, field.attname)

        if hasattr(earlier_version._meta, 'many_to_many_related'):
            for rel in earlier_version._meta.many_to_many_related:
                earlier_version.clone_relations(later_version, rel.via_field_name)

        later_version.save()

        return later_version

    def at(self, timestamp):
        """
        Force the create date of an object to be at a certain time; This method can be invoked only on a
        freshly created Versionable object. It must not have been cloned yet. Raises a SuspiciousOperation
        exception, otherwise.
        :param timestamp: a datetime.datetime instance
        """
        # Ensure, it's not a historic item
        if not self.is_current:
            raise SuspiciousOperation(
                "Cannot relocate this Versionable instance in time, since it is a historical item")
        # Ensure it's not a versioned item (that would lead to some ugly situations...
        if not self.version_birth_date == self.version_start_date:
            raise SuspiciousOperation(
                "Cannot relocate this Versionable instance in time, since it is a versioned instance")
        # Ensure the argument is really a timestamp
        if not isinstance(timestamp, datetime.datetime):
            raise ValueError("This is not a datetime.datetime timestamp")
        self.version_birth_date = self.version_start_date = timestamp
        return self

    def clone_relations(self, clone, manager_field_name):
        # Source: the original object, where relations are currently pointing to
        source = getattr(self, manager_field_name)  # returns a VersionedRelatedManager instance
        # Destination: the clone, where the cloned relations should point to
        destination = getattr(clone, manager_field_name)
        for item in source.all():
            destination.add(item)

        # retrieve all current m2m relations pointing the newly created clone
        m2m_rels = source.through.objects.filter(**{source.source_field.attname: clone.id})  # filter for source_id
        for rel in m2m_rels:
            # Only clone the relationship, if it is the current one; Simply adjust the older ones to point the old entry
            # Otherwise, the number of pointers pointing an entry will grow exponentially
            if rel.is_current:
                rel.clone(forced_version_date=self.version_end_date)
            # On rel, set the source ID to self.id
            setattr(rel, source.source_field_name, self)
            rel.save()


class VersionedManyToManyModel(object):
    """
    This class is used for holding signal handlers required for proper versioning
    """

    @staticmethod
    def post_init_initialize(sender, instance, **kwargs):
        """
        This is the signal handler post-initializing the intermediate many-to-many model.
        :param sender: The model class that just had an instance created.
        :param instance: The actual instance of the model that's just been created.
        :param kwargs: Required by Django definition
        :return: None
        """
        if isinstance(instance, sender) and isinstance(instance, Versionable):
            ident = six.u(str(uuid.uuid4()))
            now = get_utc_now()
            if not hasattr(instance, 'version_start_date') or instance.version_start_date is None:
                instance.version_start_date = now
            if not hasattr(instance, 'version_birth_date') or instance.version_birth_date is None:
                instance.version_birth_date = now
            if not hasattr(instance, 'id') or not bool(instance.id):
                instance.id = ident
            if not hasattr(instance, 'identity') or not bool(instance.identity):
                instance.identity = ident


post_init.connect(VersionedManyToManyModel.post_init_initialize)<|MERGE_RESOLUTION|>--- conflicted
+++ resolved
@@ -328,123 +328,8 @@
         """
         Overridden so that an as_of filter will be added to the queryset returned by the parent method.
         """
-<<<<<<< HEAD
-        if relation_table:
-            relation_tables = [relation_table]
-        else:
-            relation_tables = self.related_table_in_filter
-
-        query_time = self.query_time
-        where_clauses = []
-        params = []
-        for relation_table in relation_tables:
-            if query_time:
-                # There was a query_time set on the current VersionedQuerySet (self), so propagate it
-                where_clauses.append(
-                    '''{table}.version_start_date <= %s
-                        AND ({table}.version_end_date > %s OR {table}.version_end_date is NULL )
-                    '''.format(table=relation_table))
-                params += [query_time, query_time]
-            else:
-                # There was no query_time set on the current VersionedQuerySet (self), so look for "current" entries
-                where_clauses.append("{0}.version_end_date is NULL".format(relation_table))
-
-        return self.extra(where=where_clauses, params=params)
-
-    def _filter_or_exclude(self, negate, *args, **kwargs):
-        queryset = super(VersionedQuerySet, self)._filter_or_exclude(negate, *args, **kwargs)
-        model_class = self.model
-
-        def path_stack_to_tables(model_class, paths_stack, tables=None):
-            """
-            Recursive function that will navigate the tables found in 'paths_stack'
-            and build up a list of all the tables we have visited.
-
-            The found tables are gathered in the collector variable 'tables' which
-            is initially empty on the first call.
-
-            On each recursive call we pop from 'paths_stack' until there is no more
-            tables to navigate.
-
-            The 'paths_stack' is created by exploding a filter expression on the
-            lookup separator, dropping the last item of the expression and then
-            reversing the obtained list.
-
-            Example:
-                filter expression: student__professor__name__startswith
-                after exploding: ['student', 'professor', 'name']
-                paths_stack: ['name', 'professor', 'student']
-            """
-            if not tables:
-                tables = []
-
-            attribute = paths_stack.pop()
-            try:
-                field_object, model, direct, m2m = model_class._meta.get_field_by_name(attribute)
-
-                # This is the counter part of one-to-many field
-                if not direct:
-                    table_name = field_object.model._meta.db_table
-                    tables.append(table_name)
-
-                if m2m:
-                    if isinstance(field_object, VersionedManyToManyField):
-                        table_name = field_object.m2m_db_table()
-                    else:
-                        table_name = field_object.field.m2m_db_table()
-
-                    tables.append(table_name)
-
-                if isinstance(field_object, VersionedForeignKey):
-                    table_name = field_object.rel.to._meta.db_table
-                    tables.append(table_name)
-
-            except FieldDoesNotExist:
-                # Of course in some occasion the filed might not be found,
-                # that's accepted
-                pass
-
-            if not paths_stack:
-                return tables
-            else:
-                if isinstance(field_object, VersionedManyToManyField) \
-                        or isinstance(field_object, VersionedForeignKey):
-                    model_class = field_object.rel.to
-                else:
-                    model_class = field_object.model
-
-                return path_stack_to_tables(model_class, paths_stack, tables)
-
-        def flatten_Q(q, expressions):
-            """
-            Recursive function that flattens the tree of Q nodes into a list
-            of filtering expressions.
-
-            For each Q node we visit its children. If the children is a tuple
-            we have reach the bottom of the tree and we read the first element
-            of the tuple (which is the filtering expression). If the children
-            is a Q node we recursively walk down on it.
-            """
-            for c in q.children:
-                if isinstance(c, tuple):
-                    expressions.append(c[0])
-                else:
-                    e = flatten_Q(c, expressions)
-                    expressions.extend(e)
-                    return expressions
-
-            return expressions
-
-        filter_expression_list = []
-
-        for q in args:
-            filter_expression_list.extend(flatten_Q(q, []))
-
-        filter_expression_list.extend(list(kwargs))
-=======
         qs = super(VersionedQuerySet, self).values_list(*fields, **kwargs)
         return qs.add_as_of_filter(qs.query_time)
->>>>>>> 61b1fb56
 
 
 class VersionedManyToOneRel(ManyToOneRel):
