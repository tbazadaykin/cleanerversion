# Copyright 2014 Swisscom, Sophia Engineering
#
# Licensed under the Apache License, Version 2.0 (the "License");
# you may not use this file except in compliance with the License.
# You may obtain a copy of the License at
#
# http://www.apache.org/licenses/LICENSE-2.0
#
# Unless required by applicable law or agreed to in writing, software
# distributed under the License is distributed on an "AS IS" BASIS,
# WITHOUT WARRANTIES OR CONDITIONS OF ANY KIND, either express or implied.
# See the License for the specific language governing permissions and
# limitations under the License.

import copy
import datetime
import uuid
from collections import namedtuple

from django.core.exceptions import SuspiciousOperation, ObjectDoesNotExist
from django.db import models, router, transaction
from django.db.models import Q
from django.db.models.constants import LOOKUP_SEP
from django.db.models.fields.related import ForeignKey
from django.db.models.query import QuerySet, ModelIterable
from django.db.models.sql.datastructures import Join
from django.db.models.sql.query import Query
from django.db.models.sql.where import WhereNode
from django.utils import six
from django.utils.timezone import utc

from versions.exceptions import DeletionOfNonCurrentVersionError
from versions.settings import get_versioned_delete_collector_class, settings as versions_settings
from versions.util import get_utc_now


def get_utc_now():
    return datetime.datetime.utcnow().replace(tzinfo=utc)


def validate_uuid(uuid_obj):
    """
    Check that the UUID object is in fact a valid version 4 uuid.
    """
    return isinstance(uuid_obj, uuid.UUID) and uuid_obj.version == 4


QueryTime = namedtuple('QueryTime', 'time active')


class ForeignKeyRequiresValueError(ValueError):
    pass


class VersionManager(models.Manager):
    """
    This is the Manager-class for any class that inherits from Versionable
    """
    use_for_related_fields = True

    def get_queryset(self):
        """
        Returns a VersionedQuerySet capable of handling version time restrictions.

        :return: VersionedQuerySet
        """
        qs = VersionedQuerySet(self.model, using=self._db)
        if hasattr(self, 'instance') and hasattr(self.instance, '_querytime'):
            qs.querytime = self.instance._querytime
        return qs

    def as_of(self, time=None):
        """
        Filters Versionables at a given time
        :param time: The timestamp (including timezone info) at which Versionables shall be retrieved
        :return: A QuerySet containing the base for a timestamped query.
        """
        return self.get_queryset().as_of(time)

    def next_version(self, object, relations_as_of='end'):
        """
        Return the next version of the given object.

        In case there is no next object existing, meaning the given
        object is the current version, the function returns this version.

        Note that if object's version_end_date is None, this does not check the database to
        see if there is a newer version (perhaps created by some other code), it simply
        returns the passed object.

        ``relations_as_of`` is used to fix the point in time for the version; this affects which related
        objects are returned when querying for object relations. See ``VersionManager.version_as_of``
        for details on valid ``relations_as_of`` values.

        :param Versionable object: object whose next version will be returned.
        :param mixed relations_as_of: determines point in time used to access relations. 'start'|'end'|datetime|None
        :return: Versionable
        """
        if object.version_end_date == None:
            next = object
        else:
            next = self.filter(
                Q(identity=object.identity),
                Q(version_start_date__gte=object.version_end_date)
            ).order_by('version_start_date').first()

            if not next:
                raise ObjectDoesNotExist(
                    "next_version couldn't find a next version of object " + str(object.identity))

        return self.adjust_version_as_of(next, relations_as_of)

    def previous_version(self, object, relations_as_of='end'):
        """
        Return the previous version of the given object.

        In case there is no previous object existing, meaning the given object
        is the first version of the object, then the function returns this version.

        ``relations_as_of`` is used to fix the point in time for the version; this affects which related
        objects are returned when querying for object relations. See ``VersionManager.version_as_of``
        for details on valid ``relations_as_of`` values.

        :param Versionable object: object whose previous version will be returned.
        :param mixed relations_as_of: determines point in time used to access relations. 'start'|'end'|datetime|None
        :return: Versionable
        """
        if object.version_birth_date == object.version_start_date:
            previous = object
        else:
            previous = self.filter(
                Q(identity=object.identity),
                Q(version_end_date__lte=object.version_start_date)
            ).order_by('-version_end_date').first()

            if not previous:
                raise ObjectDoesNotExist(
                    "previous_version couldn't find a previous version of object " + str(object.identity))

        return self.adjust_version_as_of(previous, relations_as_of)

    def current_version(self, object, relations_as_of=None, check_db=False):
        """
        Return the current version of the given object.

        The current version is the one having its version_end_date set to NULL.
        If there is not such a version then it means the object has been 'deleted'
        and so there is no current version available. In this case the function returns None.

        Note that if check_db is False and object's version_end_date is None, this does not
        check the database to see if there is a newer version (perhaps created by some other code),
        it simply returns the passed object.

        ``relations_as_of`` is used to fix the point in time for the version; this affects which related
        objects are returned when querying for object relations. See ``VersionManager.version_as_of``
        for details on valid ``relations_as_of`` values.

        :param Versionable object: object whose current version will be returned.
        :param mixed relations_as_of: determines point in time used to access relations. 'start'|'end'|datetime|None
        :param bool check_db: Whether or not to look in the database for a more recent version
        :return: Versionable
        """
        if object.version_end_date is None and not check_db:
            current = object
        else:
            current = self.current.filter(identity=object.identity).first()

        return self.adjust_version_as_of(current, relations_as_of)

    @staticmethod
    def adjust_version_as_of(version, relations_as_of):
        """
        Adjusts the passed version's as_of time to an appropriate value, and returns it.

        ``relations_as_of`` is used to fix the point in time for the version; this affects which related
        objects are returned when querying for object relations.
        Valid ``relations_as_of`` values and how this affects the returned version's as_of attribute:
        - 'start': version start date
        - 'end': version end date - 1 microsecond (no effect if version is current version)
        - datetime object: given datetime (raises ValueError if given datetime not valid for version)
        - None: unset (related object queries will not be restricted to a point in time)

        :param Versionable object: object whose as_of will be adjusted as requested.
        :param mixed relations_as_of: valid values are the strings 'start' or 'end', or a datetime object.
        :return: Versionable
        """
        if not version:
            return version

        if relations_as_of == 'end':
            if version.is_current:
                # Ensure that version._querytime is active, in case it wasn't before.
                version.as_of = None
            else:
                version.as_of = version.version_end_date - datetime.timedelta(microseconds=1)
        elif relations_as_of == 'start':
            version.as_of = version.version_start_date
        elif isinstance(relations_as_of, datetime.datetime):
            as_of = relations_as_of.astimezone(utc)
            if not as_of >= version.version_start_date:
                raise ValueError(
                    "Provided as_of '{}' is earlier than version's start time '{}'".format(
                        as_of.isoformat(),
                        version.version_start_date.isoformat()
                    )
                )
            if version.version_end_date is not None and as_of >= version.version_end_date:
                raise ValueError(
                    "Provided as_of '{}' is later than version's start time '{}'".format(
                        as_of.isoformat(),
                        version.version_end_date.isoformat()
                    )
                )
            version.as_of = as_of
        elif relations_as_of is None:
            version._querytime = QueryTime(time=None, active=False)
        else:
            raise TypeError("as_of parameter must be 'start', 'end', None, or datetime object")

        return version

    @property
    def current(self):
        return self.as_of(None)

    def create(self, **kwargs):
        """
        Creates an instance of a Versionable
        :param kwargs: arguments used to initialize the class instance
        :return: a Versionable instance of the class
        """
        return self._create_at(None, **kwargs)

    def _create_at(self, timestamp=None, id=None, forced_identity=None, **kwargs):
        """
        WARNING: Only for internal use and testing.

        Create a Versionable having a version_start_date and version_birth_date set to some pre-defined timestamp
        :param timestamp: point in time at which the instance has to be created
        :param id: version 4 UUID unicode object.  Usually this is not specified, it will be automatically created.
        :param forced_identity: version 4 UUID unicode object.  For internal use only.
        :param kwargs: arguments needed for initializing the instance
        :return: an instance of the class
        """
        id = Versionable.uuid(id)
        if forced_identity:
            ident = Versionable.uuid(forced_identity)
        else:
            ident = id

        if timestamp is None:
            timestamp = get_utc_now()
        kwargs['id'] = id
        kwargs['identity'] = ident
        kwargs['version_start_date'] = timestamp
        kwargs['version_birth_date'] = timestamp
        return super(VersionManager, self).create(**kwargs)


class VersionedWhereNode(WhereNode):
    def as_sql(self, qn, connection):
        """
        This method identifies joined table aliases in order for VersionedExtraWhere.as_sql()
        to be able to add time restrictions for those tables based on the VersionedQuery's
        querytime value.

        :param qn: In Django 1.7 & 1.8 this is a compiler
        :param connection: A DB connection
        :return: A tuple consisting of (sql_string, result_params)
        """
        # self.children is an array of VersionedExtraWhere-objects
        from versions.fields import VersionedExtraWhere
        for child in self.children:
            if isinstance(child, VersionedExtraWhere) and not child.params:
                _query = qn.query
                query_time = _query.querytime.time
                apply_query_time = _query.querytime.active
                alias_map = _query.alias_map
                self._set_child_joined_alias(child, alias_map)
                if apply_query_time:
                    # Add query parameters that have not been added till now
                    child.set_as_of(query_time)
                else:
                    # Remove the restriction if it's not required
                    child.sqls = []
        return super(VersionedWhereNode, self).as_sql(qn, connection)

    @staticmethod
    def _set_child_joined_alias(child, alias_map):
        """
        Set the joined alias on the child, for Django >= 1.8.0
        :param child:
        :param alias_map:
        """
        for table in alias_map:
            join = alias_map[table]
            if not isinstance(join, Join):
                continue
            lhs = join.parent_alias
            if (lhs == child.alias and table == child.related_alias) \
                    or (lhs == child.related_alias and table == child.alias):
                child.set_joined_alias(table)
                break


class VersionedQuery(Query):
    """
    VersionedQuery has awareness of the query time restrictions.  When the query is compiled,
    this query time information is passed along to the foreign keys involved in the query, so
    that they can provide that information when building the sql.
    """

    def __init__(self, *args, **kwargs):
        from .fields import VersionedWhereNode
        kwargs['where'] = VersionedWhereNode
        super(VersionedQuery, self).__init__(*args, **kwargs)
        self.querytime = QueryTime(time=None, active=False)

    def clone(self, *args, **kwargs):
        _clone = super(VersionedQuery, self).clone(*args, **kwargs)
        try:
            _clone.querytime = self.querytime
        except AttributeError:
            # If the caller is using clone to create a different type of Query, that's OK.
            # An example of this is when creating or updating an object, this method is called
            # with a first parameter of sql.UpdateQuery.
            pass
        return _clone

    def get_compiler(self, *args, **kwargs):
        """
        Add the query time restriction limit at the last moment.  Applying it earlier
        (e.g. by adding a filter to the queryset) does not allow the caching of related
        object to work (they are attached to a queryset; filter() returns a new queryset).
        """
        if self.querytime.active and (not hasattr(self, '_querytime_filter_added') or not self._querytime_filter_added):
            time = self.querytime.time
            if time is None:
                self.add_q(Q(version_end_date__isnull=True))
            else:
                self.add_q(
                    (Q(version_end_date__gt=time) | Q(version_end_date__isnull=True))
                    & Q(version_start_date__lte=time)
                )
            # Ensure applying these filters happens only a single time (even if it doesn't falsify the query, it's
            # just not very comfortable to read)
            self._querytime_filter_added = True
        return super(VersionedQuery, self).get_compiler(*args, **kwargs)

    def build_filter(self, filter_expr, **kwargs):
        """
        When a query is filtered with an expression like .filter(team=some_team_object),
        where team is a VersionedForeignKey field, and some_team_object is a Versionable object,
        adapt the filter value to be (team__identity=some_team_object.identity).

        When the query is built, this will enforce that the tables are joined and that
        the identity column and the as_of restriction is used for matching.

        For example, the generated SQL will be like:

           SELECT ... FROM foo INNER JOIN team ON (
                foo.team_id == team.identity
                AND foo.version_start_date <= [as_of]
                AND (foo.version_end_date > [as_of] OR foo.version_end_date IS NULL)) ...

        This is not necessary, and won't be applied, if any of these are true:
        - no as_of is in effect
        - the current objects are being queried (e.g. foo.objects.current.filter(...))
        - a terminal object is being used as the lookup value (e.g. .filter(team=the_deleted_team_version)
        - the lookup value is not a Versionable (e.g. .filter(foo='bar') or .filter(team=non_versionable_team)

        Note that this has the effect that Foo.objects.as_of(t1).filter(team=team_object_at_t3) will
        return the Foo objects at t1, and that accessing their team field (e.g. foo.team) will return
        the team object that was associated with them at t1, which may be a different object than
        team_object_at_t3.

        The goal is to make expressions like Foo.objects.as_of(tx).filter(team=some_team_object) work as
        closely as possible to standard, non-versioned Django querysets like Foo.objects.filter(team=some_team_object).

        :param filter_expr:
        :param kwargs:
        :return: tuple
        """
        lookup, value = filter_expr
        if self.querytime.active and isinstance(value, Versionable) and not value.is_latest:
            new_lookup = lookup + LOOKUP_SEP + Versionable.OBJECT_IDENTIFIER_FIELD
            filter_expr = (new_lookup, value.identity)
        return super(VersionedQuery, self).build_filter(filter_expr, **kwargs)


class VersionedQuerySet(QuerySet):
    """
    The VersionedQuerySet makes sure that every objects retrieved from it has
    the added property 'query_time' added to it.
    For that matter it override the __getitem__, _fetch_all and _clone methods
    for its parent class (QuerySet).
    """

    def __init__(self, model=None, query=None, *args, **kwargs):
        """
        Overridden so that a VersionedQuery will be used.
        """
        if not query:
            query = VersionedQuery(model)
        super(VersionedQuerySet, self).__init__(model=model, query=query, *args, **kwargs)
        self.querytime = QueryTime(time=None, active=False)

    @property
    def querytime(self):
        return self._querytime

    @querytime.setter
    def querytime(self, value):
        """
        Sets self._querytime as well as self.query.querytime.
        :param value: None or datetime
        :return:
        """
        self._querytime = value
        self.query.querytime = value

    def __getitem__(self, k):
        """
        Overrides the QuerySet.__getitem__ magic method for retrieving a list-item out of a query set.
        :param k: Retrieve the k-th element or a range of elements
        :return: Either one element or a list of elements
        """
        item = super(VersionedQuerySet, self).__getitem__(k)
        if isinstance(item, (list,)):
            for i in item:
                self._set_item_querytime(i)
        else:
            self._set_item_querytime(item)
        return item

    def _fetch_all(self):
        """
        Completely overrides the QuerySet._fetch_all method by adding the timestamp to all objects
        :return: See django.db.models.query.QuerySet._fetch_all for return values
        """
        if self._result_cache is None:
            self._result_cache = list(self.iterator())
            # TODO: Do we have to test for ValuesListIterable, ValuesIterable, and FlatValuesListIterable here?
            if self._iterable_class == ModelIterable:
                for x in self._result_cache:
                    self._set_item_querytime(x)
        if self._prefetch_related_lookups and not self._prefetch_done:
            self._prefetch_related_objects()

    def _clone(self, *args, **kwargs):
        """
        Overrides the QuerySet._clone method by adding the cloning of the VersionedQuerySet's query_time parameter
        :param kwargs: Same as the original QuerySet._clone params
        :return: Just as QuerySet._clone, this method returns a clone of the original object
        """
        clone = super(VersionedQuerySet, self)._clone(**kwargs)
        clone.querytime = self.querytime
        return clone

    def _set_item_querytime(self, item, type_check=True):
        """
        Sets the time for which the query was made on the resulting item
        :param item: an item of type Versionable
        :param type_check: Check the item to be a Versionable
        :return: Returns the item itself with the time set
        """
        if isinstance(item, Versionable):
            item._querytime = self.querytime
        elif isinstance(item, VersionedQuerySet):
            item.querytime = self.querytime
        else:
            if type_check:
                raise TypeError("This item is not a Versionable, it's a " + str(type(item)))
        return item

    def as_of(self, qtime=None):
        """
        Sets the time for which we want to retrieve an object.
        :param qtime: The UTC date and time; if None then use the current state (where version_end_date = NULL)
        :return: A VersionedQuerySet
        """
        clone = self._clone()
        clone.querytime = QueryTime(time=qtime, active=True)
        return clone

    def delete(self):
        """
        Deletes the records in the QuerySet.
        """
        assert self.query.can_filter(), \
            "Cannot use 'limit' or 'offset' with delete."

        # Ensure that only current objects are selected.
        del_query = self.filter(version_end_date__isnull=True)

        # The delete is actually 2 queries - one to find related objects,
        # and one to delete. Make sure that the discovery of related
        # objects is performed on the same database as the deletion.
        del_query._for_write = True

        # Disable non-supported fields.
        del_query.query.select_for_update = False
        del_query.query.select_related = False
        del_query.query.clear_ordering(force_empty=True)

        collector_class = get_versioned_delete_collector_class()
        collector = collector_class(using=del_query.db)
        collector.collect(del_query)
        collector.delete(get_utc_now())

        # Clear the result cache, in case this QuerySet gets reused.
        self._result_cache = None

    delete.alters_data = True
    delete.queryset_only = True


class Versionable(models.Model):
    """
    This is pretty much the central point for versioning objects.
    """
    VERSION_IDENTIFIER_FIELD = 'id'
    OBJECT_IDENTIFIER_FIELD = 'identity'
    VERSIONABLE_FIELDS = [VERSION_IDENTIFIER_FIELD, OBJECT_IDENTIFIER_FIELD, 'version_start_date',
                          'version_end_date', 'version_birth_date']

    if versions_settings.VERSIONS_USE_UUIDFIELD:
        id = models.UUIDField(primary_key=True)
        """id stands for ID and is the primary key; sometimes also referenced as the surrogate key"""
    else:
        id = models.CharField(max_length=36, primary_key=True)

    if versions_settings.VERSIONS_USE_UUIDFIELD:
        identity = models.UUIDField()
        """identity is used as the identifier of an object, ignoring its versions; sometimes also referenced as the natural key"""
    else:
        identity = models.CharField(max_length=36)
        """identity is used as the identifier of an object, ignoring its versions; sometimes also referenced as the natural key"""

    version_start_date = models.DateTimeField()
    """version_start_date points the moment in time, when a version was created (ie. an versionable was cloned).
    This means, it points the start of a clone's validity period"""

    version_end_date = models.DateTimeField(null=True, default=None, blank=True)
    """version_end_date, if set, points the moment in time, when the entry was duplicated (ie. the entry was cloned). It
    points therefore the end of a clone's validity period"""

    version_birth_date = models.DateTimeField()
    """version_birth_date contains the timestamp pointing to when the versionable has been created (independent of any
    version); This timestamp is bound to an identity"""

    objects = VersionManager()
    """Make the versionable compliant with Django"""

    as_of = None
    """Hold the timestamp at which the object's data was looked up. Its value must always be in between the
    version_start_date and the version_end_date"""

    class Meta:
        abstract = True
        unique_together = ('id', 'identity')

    def __init__(self, *args, **kwargs):
        super(Versionable, self).__init__(*args, **kwargs)

        # _querytime is for library-internal use.
        self._querytime = QueryTime(time=None, active=False)

        # Ensure that the versionable field values are set.
        # If there are any deferred fields, then this instance is being initialized
        # from data in the database, and thus these values will already be set (unless
        # the fields are deferred, in which case they should not be set here).
        if not self.get_deferred_fields():
            if not getattr(self, 'version_start_date', None):
                setattr(self, 'version_start_date', get_utc_now())
            if not getattr(self, 'version_birth_date', None):
                setattr(self, 'version_birth_date', self.version_start_date)
            if not getattr(self, self.VERSION_IDENTIFIER_FIELD, None):
                setattr(self, self.VERSION_IDENTIFIER_FIELD, self.uuid())
            if not getattr(self, self.OBJECT_IDENTIFIER_FIELD, None):
                setattr(self, self.OBJECT_IDENTIFIER_FIELD, getattr(self, self.VERSION_IDENTIFIER_FIELD))

    def delete(self, using=None, keep_parents=False):
        using = using or router.db_for_write(self.__class__, instance=self)
        assert self._get_pk_val() is not None, \
            "{} object can't be deleted because its {} attribute is set to None.".format(
                self._meta.object_name, self._meta.pk.attname)

        collector_class = get_versioned_delete_collector_class()
        collector = collector_class(using=using)
        collector.collect([self], keep_parents=keep_parents)
        collector.delete(get_utc_now())

    def _delete_at(self, timestamp, using=None):
        """
        WARNING: This method is only for internal use, it should not be used
        from outside.

        It is used only in the case when you want to make sure a group of
        related objects are deleted at the exact same time.

        It is certainly not meant to be used for deleting an object and giving it
        a random deletion date of your liking.
        """
        if self.version_end_date is None:
            self.version_end_date = timestamp
            self.save(force_update=True, using=using)
        else:
            raise DeletionOfNonCurrentVersionError('Cannot delete anything else but the current version')

    @property
    def is_current(self):
        return self.version_end_date is None

    @property
    def is_latest(self):
        """
        Checks if this is the latest version.

        Note that this will not check the database for a possible newer version.
        It simply inspects the object's in-memory state.

        :return: boolean
        """
        return self.id == self.identity

    @property
    def is_terminated(self):
        """
        Checks if this version has been terminated.

        This will be true if a newer version has been created, or if the version has been "deleted".

        :return: boolean
        """
        return self.version_end_date is not None

    @property
    def as_of(self):
        return self._querytime.time

    @as_of.setter
    def as_of(self, time):
        self._querytime = QueryTime(time=time, active=True)

    @staticmethod
    def uuid(uuid_value=None):
        """
        Returns a uuid value that is valid to use for id and identity fields.

        :return: unicode uuid object if using UUIDFields, uuid unicode string otherwise.
        """
        if uuid_value:
            if not validate_uuid(uuid_value):
                raise ValueError("uuid_value must be a valid UUID version 4 object")
        else:
            uuid_value = uuid.uuid4()

        if versions_settings.VERSIONS_USE_UUIDFIELD:
            return uuid_value
        else:
            return six.u(str(uuid_value))

    def _clone_at(self, timestamp):
        """
        WARNING: This method is only for internal use, it should not be used
        from outside.

        This function is mostly intended for testing, to allow creating
        realistic test cases.
        """
        return self.clone(forced_version_date=timestamp)

    def clone(self, forced_version_date=None, in_bulk=False):
        """
        Clones a Versionable and returns a fresh copy of the original object.
        Original source: ClonableMixin snippet (http://djangosnippets.org/snippets/1271), with the pk/id change
        suggested in the comments

        :param forced_version_date: a timestamp including tzinfo; this value is usually set only internally!
        :param in_bulk: whether not to write this objects to the database already, if not necessary; this value is
        usually set only internally for performance optimization
        :return: returns a fresh clone of the original object (with adjusted relations)
        """
        if not self.pk:
            raise ValueError('Instance must be saved before it can be cloned')

        if self.version_end_date:
            raise ValueError('This is a historical item and can not be cloned.')

        if forced_version_date:
            if not self.version_start_date <= forced_version_date <= get_utc_now():
                raise ValueError('The clone date must be between the version start date and now.')
        else:
            forced_version_date = get_utc_now()

        if self.get_deferred_fields():
            # It would be necessary to fetch the record from the database again for this to succeed.
            # Alternatively, perhaps it would be possible to create a copy of the object after
            # fetching the missing fields.
            # Doing so may be unexpected by the calling code, so raise an exception: the calling
            # code should be adapted if necessary.
            raise ValueError('Can not clone a model instance that has deferred fields')

        earlier_version = self

        later_version = copy.copy(earlier_version)
        later_version.version_end_date = None
        later_version.version_start_date = forced_version_date

        # set earlier_version's ID to a new UUID so the clone (later_version) can
        # get the old one -- this allows 'head' to always have the original
        # id allowing us to get at all historic foreign key relationships
        earlier_version.id = self.uuid()
        earlier_version.version_end_date = forced_version_date

        if not in_bulk:
            # This condition might save us a lot of database queries if we are being called
            # from a loop like in .clone_relations
            earlier_version.save()
            later_version.save()
        else:
            earlier_version._not_created = True

        # re-create ManyToMany relations
        for field_name in self.get_all_m2m_field_names():
            earlier_version.clone_relations(later_version, field_name, forced_version_date)

        return later_version

    def at(self, timestamp):
        """
        Force the create date of an object to be at a certain time; This method can be invoked only on a
        freshly created Versionable object. It must not have been cloned yet. Raises a SuspiciousOperation
        exception, otherwise.
        :param timestamp: a datetime.datetime instance
        """
        # Ensure, it's not a historic item
        if not self.is_current:
            raise SuspiciousOperation(
                "Cannot relocate this Versionable instance in time, since it is a historical item")
        # Ensure it's not a versioned item (that would lead to some ugly situations...
        if not self.version_birth_date == self.version_start_date:
            raise SuspiciousOperation(
                "Cannot relocate this Versionable instance in time, since it is a versioned instance")
        # Ensure the argument is really a timestamp
        if not isinstance(timestamp, datetime.datetime):
            raise ValueError("This is not a datetime.datetime timestamp")
        self.version_birth_date = self.version_start_date = timestamp
        return self

    def clone_relations(self, clone, manager_field_name, forced_version_date):
        # Source: the original object, where relations are currently pointing to
        source = getattr(self, manager_field_name)  # returns a VersionedRelatedManager instance
        # Destination: the clone, where the cloned relations should point to
        destination = getattr(clone, manager_field_name)
        for item in source.all():
            destination.add(item)

        # retrieve all current m2m relations pointing the newly created clone
        # filter for source_id
        m2m_rels = list(source.through.objects.filter(**{source.source_field.attname: clone.id}))
        later_current = []
        later_non_current = []
        for rel in m2m_rels:
            # Only clone the relationship, if it is the current one; Simply adjust the older ones to point the old entry
            # Otherwise, the number of pointers pointing an entry will grow exponentially
            if rel.is_current:
                later_current.append(rel.clone(forced_version_date=self.version_end_date, in_bulk=True))
                # On rel, which is no more 'current', set the source ID to self.id
                setattr(rel, source.source_field_name, self)
            else:
                later_non_current.append(rel)
        # Perform the bulk changes rel.clone() did not perform because of the in_bulk parameter
        # This saves a huge bunch of SQL queries:
        # - update current version entries
        source.through.objects.filter(id__in=[l.id for l in later_current]).update(
            **{'version_start_date': forced_version_date})
        # - update entries that have been pointing the current object, but have never been 'current'
        source.through.objects.filter(id__in=[l.id for l in later_non_current]).update(
            **{source.source_field_name: self})
        # - create entries that were 'current', but which have been relieved in this method run
        source.through.objects.bulk_create([r for r in m2m_rels if hasattr(r, '_not_created') and r._not_created])

    def restore(self, **kwargs):
        """
        Restores this version as a new version, and returns this new version.

        If a current version already exists, it will be terminated before restoring this version.

        Relations (foreign key, reverse foreign key, many-to-many) are not restored with the old
        version.  If provided in kwargs, (Versioned)ForeignKey fields will be set to the provided
        values.  If passing an id for a (Versioned)ForeignKey, use the field.attname.  For example:
           restore(team_id=myteam.pk)
        If passing an object, simply use the field name, e.g.:
           restore(team=myteam)

        If a (Versioned)ForeignKey is not nullable and no value is provided for it in kwargs, a
        ForeignKeyRequiresValueError will be raised.

        :param kwargs: arguments used to initialize the class instance
        :return: Versionable
        """
        if not self.pk:
            raise ValueError('Instance must be saved and terminated before it can be restored.')

        if self.is_current:
            raise ValueError('This is the current version, no need to restore it.')

        if self.get_deferred_fields():
            # It would be necessary to fetch the record from the database again for this to succeed.
            # Alternatively, perhaps it would be possible to create a copy of the object after
            # fetching the missing fields.
            # Doing so may be unexpected by the calling code, so raise an exception: the calling
            # code should be adapted if necessary.
            raise ValueError('Can not restore a model instance that has deferred fields')

        cls = self.__class__
        now = get_utc_now()
        restored = copy.copy(self)
        restored.version_end_date = None
        restored.version_start_date = now

        fields = [f for f in cls._meta.local_fields if f.name not in Versionable.VERSIONABLE_FIELDS]
        for field in fields:
            if field.attname in kwargs:
                setattr(restored, field.attname, kwargs[field.attname])
            elif field.name in kwargs:
                setattr(restored, field.name, kwargs[field.name])
            elif isinstance(field, ForeignKey):
                # Set all non-provided ForeignKeys to None.  If required, raise an error.
<<<<<<< HEAD
                setattr(restored, field.name, None)
                # Need to explicitely raise error since Django 1.10 (https://docs.djangoproject.com/en/1.10/releases/1.10/#removed-null-assignment-check-for-non-null-foreign-key-fields)
                if not field.null:
                    raise ForeignKeyRequiresValueError("Field '%s' is not nullable" % field.name)
=======
                try:
                    setattr(restored, field.name, None)
                    # Check for non null foreign key removed in Django 1.11
                    # https://docs.djangoproject.com/en/1.11/releases/1.10/#removed-null-assignment-check-for-non-null-foreign-key-fields
                    if not field.null:
                        raise ValueError
                except ValueError:
                    raise ForeignKeyRequiresValueError
>>>>>>> d22881e0

        self.id = self.uuid()

        with transaction.atomic():
            # If this is not the latest version, terminate the latest version
            latest = cls.objects.current_version(self, check_db=True)
            if latest and latest != self:
                latest.delete()
                restored.version_start_date = latest.version_end_date

            self.save()
            restored.save()

            # Update ManyToMany relations to point to the old version's id instead of the restored version's id.
            for field_name in self.get_all_m2m_field_names():
                manager = getattr(restored, field_name)  # returns a VersionedRelatedManager instance
                manager.through.objects.filter(**{manager.source_field.attname: restored.id}).update(
                    **{manager.source_field_name: self})

            return restored

    def get_all_m2m_field_names(self):
        opts = self._meta
        rel_field_names = [field.attname for field in opts.many_to_many]
        if hasattr(opts, 'many_to_many_related'):
            rel_field_names += [rel.reverse for rel in opts.many_to_many_related]

        return rel_field_names

    def detach(self):
        """
        Detaches the instance from its history.

        Similar to creating a new object with the same field values. The id and
        identity fields are set to a new value. The returned object has not been saved,
        call save() afterwards when you are ready to persist the object.

        ManyToMany and reverse ForeignKey relations are lost for the detached object.

        :return: Versionable
        """
        self.id = self.identity = self.uuid()
        self.version_start_date = self.version_birth_date = get_utc_now()
        self.version_end_date = None
        return self

    @staticmethod
    def matches_querytime(instance, querytime):
        """
        Checks whether the given instance satisfies the given QueryTime object.

        :param instance: an instance of Versionable
        :param querytime: QueryTime value to check against
        """
        if not querytime.active:
            return True

        if not querytime.time:
            return instance.version_end_date is None

        return (instance.version_start_date <= querytime.time
                and (instance.version_end_date is None or instance.version_end_date > querytime.time))<|MERGE_RESOLUTION|>--- conflicted
+++ resolved
@@ -829,21 +829,14 @@
                 setattr(restored, field.name, kwargs[field.name])
             elif isinstance(field, ForeignKey):
                 # Set all non-provided ForeignKeys to None.  If required, raise an error.
-<<<<<<< HEAD
-                setattr(restored, field.name, None)
-                # Need to explicitely raise error since Django 1.10 (https://docs.djangoproject.com/en/1.10/releases/1.10/#removed-null-assignment-check-for-non-null-foreign-key-fields)
-                if not field.null:
-                    raise ForeignKeyRequiresValueError("Field '%s' is not nullable" % field.name)
-=======
                 try:
                     setattr(restored, field.name, None)
-                    # Check for non null foreign key removed in Django 1.11
-                    # https://docs.djangoproject.com/en/1.11/releases/1.10/#removed-null-assignment-check-for-non-null-foreign-key-fields
+                    # Check for non null foreign key removed since Django 1.10
+                    # https://docs.djangoproject.com/en/1.10/releases/1.10/#removed-null-assignment-check-for-non-null-foreign-key-fields
                     if not field.null:
                         raise ValueError
                 except ValueError:
                     raise ForeignKeyRequiresValueError
->>>>>>> d22881e0
 
         self.id = self.uuid()
 
